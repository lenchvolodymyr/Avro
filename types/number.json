{
	"name": "number",
	"erdAbbreviation": "<num>",
	"dtdAbbreviation": "{123}",
	"parentType": "numeric",
	"sample": 15,
	"useSample": true,
	"defaultValues": {
		"required": true,
		"unit": "",
		"logicalType": "",
		"minimum": "",
		"exclusiveMinimum": false,
		"maximum": "",
		"exclusiveMaximum": false,
		"multipleOf": "",
		"divisibleBy": "",
		"default": "",
		"primaryKey": false,
		"relationshipType": "",
		"parentRelationship": "",
		"childRelationships": [],
		"foreignCollection": "",
		"foreignField": [],
		"enum": [],
		"mode": "int",
		"sample": "",
		"metaProps": []
	},
	"descriptor": [{
		"schema": {
			"mode": "int",
			"logicalType": "date"
		},
		"format": "YYYY-MM-DD"
	}, {
		"schema": {
			"mode": "int",
			"logicalType": "time-millis"
		},
		"format": "hh:mm:ss.nnn"
	}, {
		"schema": {
			"mode": "long",
			"logicalType": "time-micros"
		},
		"format": "hh:mm:ss.nnnnnn"
	}, {
		"schema": {
			"mode": "long",
<<<<<<< HEAD
=======
			"logicalType": "time-micros"
		},
		"format": "hh:mm:ss.nnnnnnnnn"
	}, {
		"schema": {
			"mode": "long",
>>>>>>> 24e8454c
			"logicalType": "timestamp-millis"
		},
		"format": "YYYY-MM-DD hh:mm:ss.nnn"
	}, {
		"schema": {
			"mode": "long",
			"logicalType": "timestamp-micros"
		},
		"format": "YYYY-MM-DD hh:mm:ss.nnnnnn"
	}, {
		"schema": {
			"mode": "long",
			"logicalType": "local-timestamp-millis"
		},
		"format": "YYYY-MM-DD hh:mm:ss.nnnZ"
	}, {
		"schema": {
			"mode": "long",
			"logicalType": "local-timestamp-micros"
		},
		"format": "YYYY-MM-DD hh:mm:ss.nnnnnnZ"
	}]
}<|MERGE_RESOLUTION|>--- conflicted
+++ resolved
@@ -48,15 +48,12 @@
 	}, {
 		"schema": {
 			"mode": "long",
-<<<<<<< HEAD
-=======
 			"logicalType": "time-micros"
 		},
 		"format": "hh:mm:ss.nnnnnnnnn"
 	}, {
 		"schema": {
 			"mode": "long",
->>>>>>> 24e8454c
 			"logicalType": "timestamp-millis"
 		},
 		"format": "YYYY-MM-DD hh:mm:ss.nnn"
