--- conflicted
+++ resolved
@@ -223,14 +223,11 @@
 		} else {
 			multipleField.type = multipleField.type.concat([filedType]);
 		}
-<<<<<<< HEAD
 
 		if (_.first(multipleField.type) === 'null' && _.isUndefined(multipleField.default)) {
 			multipleField.default = null;
 		}
 
-=======
->>>>>>> abf13aa3
 		if (_.uniq(multipleField.type).length === 1) {
 			multipleField.type = _.first(multipleField.type);
 		}
