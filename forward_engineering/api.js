'use strict'

const fs = require('fs');
const path = require('path');
const _ = require('lodash');
const validationHelper = require('./validationHelper');
const mapJsonSchema = require('../reverse_engineering/helpers/mapJsonSchema');

<<<<<<< HEAD
const ADDITIONAL_PROPS = ['doc', 'order', 'aliases', 'symbols', 'namespace', 'size', 'durationSize', 'default', 'precision', 'scale'];
=======
const ADDITIONAL_PROPS = ['doc', 'order', 'aliases', 'avro.java.string', 'symbols', 'namespace', 'size', 'durationSize', 'default', 'precision', 'scale'];
>>>>>>> db2cd736
const ADDITIONAL_CHOICE_META_PROPS = ADDITIONAL_PROPS.concat('index');
const PRIMITIVE_FIELD_ATTRIBUTES = ['order', 'logicalType', 'precision', 'scale', 'aliases'];
const DEFAULT_TYPE = 'string';
const DEFAULT_NAME = 'New_field';
const VALID_FULL_NAME_REGEX = /[^A-Za-z0-9_]/g;
const VALID_FIRST_NAME_LETTER_REGEX = /^[0-9]/;
const readConfig = (pathToConfig) => {
	return JSON.parse(fs.readFileSync(path.join(__dirname, pathToConfig)).toString().replace(/(\/\*[.\s\S]*?\*\/|\/\/.*)/ig, ""));
};
const fieldLevelConfig = readConfig('../properties_pane/field_level/fieldLevelConfig.json');
let nameIndex = 0;

const LOGICAL_TYPES_MAP = {
	bytes: ['decimal'],
	int: [
		'date',
		'time-millis'
	],
	long: [
		'time-micros',
		'timestamp-millis',
		'timestamp-micros'
	],
	fixed: ['decimal', 'duration']
};

module.exports = {
	generateScript(data, logger, cb) {
		logger.clear();
		try {
			const name = getRecordName(data);
			let avroSchema = { name };
			let jsonSchema = JSON.parse(data.jsonSchema);
			const udt = getUserDefinedTypes(data);

			handleRecursiveSchema(jsonSchema, avroSchema, {}, udt);

			if (data.containerData) {
				avroSchema.namespace = data.containerData.name;
			}
			avroSchema.type = 'record';
			avroSchema = reorderAvroSchema(avroSchema);
			avroSchema = JSON.stringify(avroSchema, null, 4);
			const options = data.options;
			const additionalOptions = _.get(options, 'additionalOptions', []);
			const targetScriptType = _.get(options, 'targetScriptOptions.keyword');
			if (targetScriptType === 'schemaRegistry') {
				avroSchema = JSON.stringify({ schema: JSON.stringify(JSON.parse(avroSchema))}, null, 4);
			}

			const needMinify = (additionalOptions.find(option => option.id === 'minify') || {}).value;
			if (needMinify) {
				avroSchema = JSON.stringify(JSON.parse(avroSchema));
			}

			nameIndex = 0;
			return cb(null, avroSchema);
		} catch(err) {
			nameIndex = 0;
			logger.log('error', { message: err.message, stack: err.stack }, 'Avro Forward-Engineering Error');
			cb({ message: err.message, stack: err.stack });
		}
	},
	validate(data, logger, cb) {
		try {
			let avroSchema = JSON.parse(data.script);
			if (Object.keys(avroSchema).length === 1 && avroSchema.schema) {
				const messages = validationHelper.validate(avroSchema.schema);
				cb(null, messages);
			} else {
				const messages = validationHelper.validate(data.script);
				cb(null, messages);
			}
		} catch (e) {
			logger.log('error', { error: e }, 'Avro Validation Error');
			cb(null, [{
				type: 'error',
				label: e.fieldName || e.name,
				title: e.message,
				context: ''
			}]);
		}
	}
};

const resolveDefinitions = definitionsSchema => {
	const definitions = _.get(definitionsSchema, 'properties', {});

	return Object.keys(definitions).reduce(resolvedDefinitions => {
		return mapJsonSchema(resolvedDefinitions, replaceReferenceByDefinitions(resolvedDefinitions))
	}, definitionsSchema);
};

const replaceReferenceByDefinitions = definitionsSchema => field => {
	if (!field.$ref) {
		return field;
	}
	const definitionName = getTypeFromReference(field);
	const definition = _.get(definitionsSchema, ['properties', definitionName]);

	if (!definition) {
		return field;
	}

	return _.cloneDeep(definition);
};

const getUserDefinedTypes = ({ internalDefinitions, externalDefinitions, modelDefinitions }) => {
	let udt = convertSchemaToUserDefinedTypes(JSON.parse(externalDefinitions), {});
	 udt = convertSchemaToUserDefinedTypes(JSON.parse(modelDefinitions), udt);
	 udt = convertSchemaToUserDefinedTypes(JSON.parse(internalDefinitions), udt);

	return udt;
};

const convertSchemaToUserDefinedTypes = (definitionsSchema, udt) => {
	const avroSchema = {};
	const jsonSchema = resolveDefinitions(definitionsSchema);

	handleRecursiveSchema(jsonSchema, avroSchema, {}, udt);

	return (avroSchema.fields || []).reduce((result, field) => {
		if (typeof field.type !== 'object') {
			return Object.assign({}, result, {
				[field.name]: field.type
			});
		}
		if (_.isArray(field.type)) {
			return Object.assign({}, result, {
				[field.name]: Object.assign({}, filterProperties(field), {
					name: field.name,
					type: field.type,
				})
			});
		}

		return Object.assign({}, result, {
			[field.name]: Object.assign({}, filterProperties(field), field.type, {
				name: field.name
			})
		});
	}, udt);
};

const filterProperties = field => {
	const redundantFieldProperties = getRedundantProperties(field);

	return _.omit(field, redundantFieldProperties);
};

const getRedundantProperties = field => Object.keys(field).filter(key => !ADDITIONAL_PROPS.includes(key));

const getRecordName = (data) => {
	return (
		data.entityData.code
		||
		data.entityData.name
		||
		data.entityData.collectionName
	);
};

const reorderAvroSchema = (avroSchema) => {
	const schemaFields = avroSchema.fields;
	delete avroSchema.fields;
	return Object.assign({}, avroSchema, {
		fields: schemaFields
	});
};

const handleRecursiveSchema = (schema, avroSchema, parentSchema = {}, udt) => {
	if (schema.oneOf) {
		handleChoice(schema, 'oneOf', udt);
	}

	if (schema.allOf) {
		handleChoice(schema, 'allOf', udt);
	}
	schema.type = schema.type || getTypeFromReference(schema);
	if (schema.subtype && schema.type !== 'map') {
		schema.logicalType = schema.subtype;
		delete schema.subtype;
	}

	for (let prop in schema) {
		switch (prop) {
			case 'type':
				handleType(schema, avroSchema, udt);
				break;
			case 'properties':
				handleFields(schema, avroSchema, udt);
				break;
			case 'items':
				handleItems(schema, avroSchema, udt);
				break;
			case 'default':
				handleDefault(schema, avroSchema);
				break;
			default:
				handleOtherProps(schema, prop, avroSchema);
		}
	}
	handleComplexTypeStructure(avroSchema, parentSchema);
	handleSchemaName(avroSchema, parentSchema);
	avroSchema = reorderName(avroSchema);
	handleEmptyNestedObjects(avroSchema);

	handleRequired(parentSchema, avroSchema, schema);

	return;
};

const handleMergedChoice = (schema, udt) => {
	const meta = schema.allOf_meta;
	const separateChoices = meta.reduce((choices, meta) => {
		const items = schema.allOf.filter(item => {
			const ids = _.get(meta, 'ids', []);

			return ids.includes(item.GUID);
		});
		const type = _.get(meta, 'choice');
		if (!type || type === 'allOf') {
			return choices.concat({ items, type: 'allOf', meta });
		}

		const choiceItems = _.first(items)[type];

		return choices.concat({ items: choiceItems, type, meta });
		

	}, []);
	
	const newSchema = separateChoices.reduce((updatedSchema, choiceData) => {
		const choiceType = choiceData.type;
		const schemaWithChoice = Object.assign({}, removeChoices(updatedSchema), {
			[choiceType]: choiceData.items,
			[`${choiceType}_meta`]: choiceData.meta
		});

		handleChoice(schemaWithChoice, choiceType, udt);

		return schemaWithChoice;
	}, schema);

	return Object.assign(schema, newSchema);
};

const removeChoices = schema => _.omit(schema, [
	'oneOf', 'oneOf_meta', 'allOf', 'allOf_meta', 'anyOf', 'anyOf_meta', 'not', 'not_meta'
]);

const handleChoice = (schema, choice, udt) => {
	const convertDefaultMetaFieldType = (type, value) => {
		if (type === 'null' && value === 'null') {
			return null;
		}
		if (type === 'number' && !isNaN(value)) {
			return Number(value);
		}
		
		return value;
	};
	
	const choiceRawMeta = schema[`${choice}_meta`];
	if (_.isArray(choiceRawMeta)) {
		return handleMergedChoice(schema, udt);
	}

	let choiceMeta = {};
	let allSubSchemaFields = [];
	
	if (choiceRawMeta) {
		choiceMeta = Object.keys(choiceRawMeta).reduce((choiceMeta, prop) => {
			if (ADDITIONAL_CHOICE_META_PROPS.includes(prop) && typeof choiceRawMeta[prop] !== "undefined") {
				return Object.assign({}, choiceMeta, {
					[prop]: choiceRawMeta[prop]
				});
			}
			
			return choiceMeta;
		}, {});

		const choiceMetaName = choiceRawMeta.code || choiceRawMeta.name;

		if (choiceMetaName) {
			choiceMeta.name = choiceMetaName;
		}
	}
	
	schema[choice].forEach(subSchema => {
		if (subSchema.oneOf) {
			handleChoice(subSchema, 'oneOf', udt);
		}
		allSubSchemaFields = allSubSchemaFields.concat(Object.keys(subSchema.properties).map(item => {
			return Object.assign({
				name: item
			}, subSchema.properties[item]);
		}));
	});

	let multipleFieldsHash = {};

	allSubSchemaFields.forEach(field => {
		const fieldName = choiceMeta.name || field.name;
		if (!multipleFieldsHash[fieldName]) {
			if (!_.isUndefined(choiceMeta.default)) {
				choiceMeta.default = convertDefaultMetaFieldType(field.type, choiceMeta.default);
			}
			
			if (choiceMeta.default === '') {
				delete choiceMeta.default;
			}

			multipleFieldsHash[fieldName] = Object.assign({}, choiceMeta, {
				name: fieldName,
				type: [],
				choiceMeta
			});
		}
		let multipleField = multipleFieldsHash[fieldName];
		const filedType = field.type || getTypeFromReference(field) || DEFAULT_TYPE;

		if (!_.isArray(multipleField.type)) {
			multipleField.type = [multipleField.type];
		}

		if (!_.isArray(multipleField.type)) {
			multipleField.type = [multipleField.type];
		}

		if (isComplexType(filedType)) {
			let newField = {};
			handleRecursiveSchema(field, newField, {}, udt);
			newField.name = newField.name || field.name || fieldName;
			newField.type.name = newField.type.name || field.name || fieldName;
			newField.type = reorderName(newField.type);
			multipleField.type.push(newField);
		} else if (Array.isArray(filedType)) {
			multipleField.type = multipleField.type.concat(filedType);
		} else {
			multipleField.type = multipleField.type.concat([filedType]);
		}

		multipleField.type = _.uniq(multipleField.type);
		if (multipleField.type.length === 1) {
			multipleField.type = _.first(multipleField.type);
		}
	});

	schema.properties = addPropertiesFromChoices(schema.properties, multipleFieldsHash);
};

const getChoiceIndex = choice => _.get(choice, 'choiceMeta.index');

const addPropertiesFromChoices = (properties, choiceProperties) => {
	if (_.isEmpty(choiceProperties)) {
		return properties;
	}

	const sortedKeys = Object.keys(choiceProperties).sort((a, b) => {
		return getChoiceIndex(a) - getChoiceIndex(b)
	});

	return sortedKeys.reduce((sortedProperties, choicePropertyKey) => {
		const choiceProperty = choiceProperties[choicePropertyKey];
		const choicePropertyIndex = getChoiceIndex(choiceProperty);
		if (_.isEmpty(sortedProperties)) {
			return { [choicePropertyKey]: choiceProperty };
		}

		if (
			_.isUndefined(choicePropertyIndex) ||
			Object.keys(sortedProperties).length <= choicePropertyIndex
		) {
			return Object.assign({}, sortedProperties, {
				[choicePropertyKey]: choiceProperty
			});
		}

		return Object.keys(sortedProperties).reduce((result, propertyKey, index, keys) => {
			const currentIndex = getChoiceIndex(sortedProperties[propertyKey]);
			const hasSameChoiceIndex = !_.isUndefined(currentIndex) && currentIndex <= choicePropertyIndex;
			if (index < choicePropertyIndex || result[choicePropertyKey] || hasSameChoiceIndex) {
				if (!result[choicePropertyKey] && keys.length === index + 1) {
					return Object.assign({}, result, {
						[propertyKey] : sortedProperties[propertyKey],
						[choicePropertyKey]: choiceProperty,
					});
				}
				return Object.assign({}, result, {
					[propertyKey] : sortedProperties[propertyKey]
				});
			}

			return Object.assign({}, result, {
				[choicePropertyKey]: choiceProperty,
				[propertyKey] : sortedProperties[propertyKey]
			});
		}, {});
	}, properties || {});
};

const isRequired = (parentSchema, name) => {
	if (!Array.isArray(parentSchema.required)) {
		return false;
	} else {
		return parentSchema.required.some(requiredName => prepareName(requiredName) === name);
	}
};

const handleRequired = (parentSchema, avroSchema) => {
	const isReference = _.isObject(avroSchema.type);
	if (isReference && !_.isUndefined(avroSchema.default)) {
		return;
	}

	if (isRequired(parentSchema, avroSchema.name)) {
		delete avroSchema.default;
	}
};

const handleType = (schema, avroSchema, udt) => {
	if (Array.isArray(schema.type)) {
		avroSchema = handleMultiple(avroSchema, schema, 'type', udt);
	} else {
		avroSchema = getFieldWithConvertedType(avroSchema, schema, schema.type, udt);
	}
};

const handleMultiple = (avroSchema, schema, prop, udt) => {
	avroSchema[prop] = schema[prop].map(type => {
		if (type && typeof type === 'object') {
			return type.type;
		} else {
			const field = getFieldWithConvertedType({}, schema, type, udt);
			if (isComplexType(type)) {
				const fieldName = field.typeName || schema.name;
				const fieldProperties = getMultipleComplexTypeProperties(schema, type);

				Object.keys(fieldProperties).forEach(prop => {
					delete schema[prop];
				});

				return Object.assign({
					name: fieldName,
					type
				}, fieldProperties)
			}

			const fieldAttributesKeys = PRIMITIVE_FIELD_ATTRIBUTES.filter(attribute => field[attribute]);
			if (_.isEmpty(fieldAttributesKeys)) {
				return field.type;
			}
			
			const attributes = fieldAttributesKeys.reduce((attributes, key) => {
				return Object.assign({}, attributes, {
					[key]: field[key]
				});
			}, {});

			return Object.assign({
				type: field.type
			}, attributes);
		}
	});
	return avroSchema;
};

const getMultipleComplexTypeProperties = (schema, type) => {
	const commonComplexFields = ["aliases", "doc", "default"];
	const allowedComplexFields = {
		"enum": [
			"symbols",
			"namespace"
		],
		"fixed": [
			"size",
			"namespace",
			"logicalType",
			"precision",
			"scale"
		],
		"array": ["items"],
		"map": ["values"],
		"record": ["fields"]
	};

	const currentTypeFields = commonComplexFields.concat(allowedComplexFields[type] || []);

	const fieldProperties = currentTypeFields.reduce((fieldProps, prop) => {
		if (schema[prop]) {
			return Object.assign({}, fieldProps, {
				[prop]: schema[prop]
			});
		}

		return fieldProps;
	}, {});

	return fieldProperties;
}

const getFieldWithConvertedType = (schema, field, type, udt) => {
	switch(type) {
		case 'string':
		case 'boolean':
		case 'bytes':
		case 'null':
		case 'array':
			return Object.assign(schema, getField(field, type));
		case 'record':
		case 'enum':
		case 'fixed':
			return Object.assign(schema, getField(field, type), {
				typeName: field.typeName 
			});
		case 'number':
			return Object.assign(schema, getNumberField(field));
		case 'map':
			return Object.assign(schema, {
				type,
				values: getValues(type, field.subtype)
			});
		default:
			const typeFromUdt = getTypeFromUdt(type, udt);
			if (_.isArray(_.get(typeFromUdt, 'type'))) {
				return Object.assign(schema, typeFromUdt, {
					name: schema.name
				} );
			}
			return Object.assign(schema, { type: typeFromUdt || DEFAULT_TYPE });
	}
};

const getTypeFromUdt = (type, udt) => {
	if (!udt[type]) {
		return type;
	}
	const udtItem = cloneUdtItem(udt[type]);
	if (isDefinitionTypeValidForAvroDefinition(udtItem)) {
		delete udt[type];
		if (Array.isArray(udtItem)) {
			return udtItem.map(udtItemType => prepareDefinitionBeforeInsert(udtItemType, udt));
		}
		return prepareDefinitionBeforeInsert(udtItem, udt);
	}

	return udtItem;
};

const isDefinitionTypeValidForAvroDefinition = (definition) => {
	const validTypes = ['record', 'enum', 'fixed', 'array'];
	if (typeof definition === 'string') {
		return validTypes.includes(definition);
	} else if (Array.isArray(definition)) {
		return definition.some(isDefinitionTypeValidForAvroDefinition);
	} else {
		return validTypes.includes(definition.type);
	}
}

const prepareDefinitionBeforeInsert = (definition, udt) => {
	switch(definition.type) {
		case 'record':
			const definitionFields = _.get(definition, 'fields', []);
			const fields = definitionFields.reduce((acc, field) => {
				if (udt[field.type]) {
					const udtItem = cloneUdtItem(udt[field.type]);
					const fieldWithRef = Object.assign({}, field);

					if (isDefinitionTypeValidForAvroDefinition(udtItem)) {
						delete udt[field.type];
					}

					fieldWithRef.type = prepareDefinitionBeforeInsert(udtItem, udt);
					return [...acc, fieldWithRef];
				}
				return [...acc, field];
			}, []);
			return Object.assign({}, definition, { fields });
		case 'array':
			if (udt[definition.items.type]) {
				const udtItem = cloneUdtItem(udt[definition.items.type]);

				if (isDefinitionTypeValidForAvroDefinition(udtItem)) {
					delete udt[definition.items.type];
				}

				return Object.assign({}, definition, { items: { type: udtItem }});
			}
			return Object.assign({}, definition, { items: prepareDefinitionBeforeInsert(definition.items, udt) }); 
		default:
			return definition;
	}
}

const cloneUdtItem = (udt) => {
	if (typeof udt === 'string') {
		return udt;
	} else if (Array.isArray(udt)) {
		return [...udt];
	} else {
		return Object.assign({}, udt);
	}
}

const getTypeFromReference = (schema) => {
	if (!schema.$ref) {
		return;
	}

	const typeName = prepareName(schema.$ref.split('/').pop() || '');

	return typeName;
};

const getValues = (type, subtype) => {
	const regex = new RegExp('\\' + type + '<(.*?)\>');
	return subtype.match(regex)[1] || DEFAULT_TYPE;
};

const handleFields = (schema, avroSchema, udt) => {
	avroSchema.fields = Object.keys(schema.properties).map(key => {
		let field = schema.properties[key];
		let avroField = Object.assign({}, { name: key });
		handleRecursiveSchema(field, avroField, schema, udt);
		return avroField;
	});
};

const handleItems = (schema, avroSchema, udt) => {
	schema.items = !Array.isArray(schema.items) ? [schema.items] : schema.items;
	const schemaItem = schema.items[0] || {};
	const arrayItemType = schemaItem.type || DEFAULT_TYPE;
	const schemaItemName = schemaItem.arrayItemCode || schemaItem.arrayItemName || schemaItem.code || schemaItem.name;

	if (isComplexType(arrayItemType)) {
		avroSchema.items = {};
		handleRecursiveSchema(schemaItem, avroSchema.items, schema, udt);
	} else {
		avroSchema.items = avroSchema.items || {};
		schemaItem.type = schemaItem.type || getTypeFromReference(schemaItem);

		handleRecursiveSchema(schemaItem, avroSchema.items, avroSchema, udt);

		if (avroSchema.items.type && typeof avroSchema.items.type === 'object') {
			avroSchema.items = avroSchema.items.type;
		}
	}

	if (schemaItemName) {
		avroSchema.items.name = schemaItemName;
	}
};

<<<<<<< HEAD
const handleOtherProps = (schema, prop, avroSchema) => {
	if (prop === 'default') {
		avroSchema[prop] = getDefault(schema.type, schema[prop]);
	} else if (ADDITIONAL_PROPS.includes(prop)) {
		const allowedProperties = getAllowedPropertyNames(schema.type, schema);
		if (!allowedProperties.includes(prop)) {
			return;
		}
		avroSchema[prop] = schema[prop];

		if (prop === 'size' || prop === 'durationSize') {
			avroSchema[prop] = Number(avroSchema[prop]);
		}
=======
const handleDefault = (schema, avroSchema) => {
	const value = getDefault(schema.type, schema['default']);
	if (_.isArray(schema.type)) {
		avroSchema['default'] = value;
		return;
	}

	const allowedProperties = getAllowedPropertyNames(schema.type, schema);
	if (allowedProperties.includes('default')) {
		avroSchema['default'] = value;
	}
};

const handleOtherProps = (schema, prop, avroSchema) => {
	if (!ADDITIONAL_PROPS.includes(prop)) {
		return;
	}

	const allowedProperties = getAllowedPropertyNames(schema.type, schema);
	if (!allowedProperties.includes(prop)) {
		return;
	}
	avroSchema[prop] = schema[prop];

	if (prop === 'size' || prop === 'durationSize') {
		avroSchema[prop] = Number(avroSchema[prop]);
>>>>>>> db2cd736
	}
};

const getDefault = (type, value) => {
	const defaultType = _.isArray(type) ? _.first(type) : type;
	if (!_.isString(defaultType)) {
		return value;
	}

	if (defaultType === 'null' && value === 'null') {
		return null;
	}

	return value;
};

const handleComplexTypeStructure = (avroSchema, parentSchema) => {
	const rootComplexProps = ['doc', 'default'];
	const isParentArray = parentSchema && parentSchema.type && parentSchema.type === 'array';
	avroSchema = setDurationSize(avroSchema);

	if (!isParentArray && isComplexType(avroSchema.type)) {
		const name = avroSchema.name;
		const schemaContent = Object.assign({}, avroSchema, { name: avroSchema.typeName || avroSchema.name });

		Object.keys(avroSchema).forEach(function(key) { delete avroSchema[key]; });

		if ((schemaContent.type === 'array' || schemaContent.type === 'map') && name) {
			delete schemaContent.name;
		}
		delete schemaContent.arrayItemName;
		delete schemaContent.typeName;

		avroSchema.name = name;
		avroSchema.type = schemaContent;

		rootComplexProps.forEach(prop => {
			if (schemaContent.hasOwnProperty(prop)) {
				avroSchema[prop] = schemaContent[prop];
				delete schemaContent[prop];
			}
		});
	}
};

const handleSchemaName = (avroSchema, parentSchema) => {
	if (!avroSchema.name && isComplexType(avroSchema.type) && avroSchema.type !== 'array') {
		avroSchema.name = avroSchema.arrayItemName || parentSchema.name || getDefaultName();
	}

	if (avroSchema.name) {
		avroSchema.name = prepareName(avroSchema.name);
	}

	if(avroSchema.type && avroSchema.type.name) {
		avroSchema.type.name = prepareName(avroSchema.type.name);
	}

	delete avroSchema.arrayItemName;
};

const prepareName = (name) => name
	.replace(VALID_FULL_NAME_REGEX, '_')
	.replace(VALID_FIRST_NAME_LETTER_REGEX, '_');

const getDefaultName = () => {
	if (nameIndex) {
		return `${DEFAULT_NAME}_${nameIndex++}`;
	} else {
		nameIndex++;
		return  DEFAULT_NAME;
	}
};

const reorderName = (avroSchema) => {
	let objKeys = Object.keys(avroSchema);
	if (objKeys.includes('name')) {
		objKeys = ['name', ...objKeys.filter(item => item !== 'name')];
	}

	objKeys.forEach(prop => {
		const tempValue = avroSchema[prop];
		delete avroSchema[prop];
		avroSchema[prop] = tempValue;
	});

	return avroSchema;
};

const isComplexType = (type) => {
	if (!type) {
		return false;
	}
	return ['record', 'array', 'fixed', 'enum', 'map'].includes(type);
};

const handleEmptyNestedObjects = (avroSchema) => {
	if (avroSchema.type && avroSchema.type === 'record') {
		avroSchema.fields = (avroSchema.fields) ? avroSchema.fields : [];
	} else if (avroSchema.type && avroSchema.type === 'array') {
		avroSchema.items = (avroSchema.items) ? avroSchema.items : DEFAULT_TYPE;
	}
};

const getTargetFieldLevelPropertyNames = (type, data) => {
	if (!fieldLevelConfig.structure[type]) {
		return [];
	}

	return fieldLevelConfig.structure[type].filter(property => {
		if (typeof property === 'object' && property.isTargetProperty) {
			if (property.dependency) {
				const dependencyKey = resolveKey(type, property.dependency.key);
				return (data[dependencyKey] == property.dependency.value);
			} else {
				return true;
			}
		}

		return false;
	}).map(property => resolveKey(type, property));
};

const getAllowedPropertyNames = (type, data) => {
	if (!fieldLevelConfig.structure[type]) {
		return [];
	}

	return fieldLevelConfig.structure[type].filter(property => {
		if (typeof property !== 'object') {
			return true;
		}
		if (!property.dependency) {
			return true;
		}

		const dependencyKey = resolveKey(type, property.dependency.key);

		return (data[dependencyKey] === property.dependency.value);
	}).map(property => _.isString(property) ? property : property.propertyKeyword)
	.map(name => resolveKey(type, name));
};

const resolveKey = (type, key) => (key === 'subtype' && type !== 'map') ? 'logicalType' : key;

const handleTargetProperties = (schema, avroSchema) => {
	if (schema.type) {
		const targetProperties = getTargetFieldLevelPropertyNames(schema.type, schema);
		targetProperties.forEach(prop => {
			avroSchema[prop] = schema[prop];
		});
	}
};

const getNumberField = field => {
	const type = field.mode || 'int';

	return getField(field, type);
};

const setDurationSize = field => {
	const size = field.durationSize;
	delete field.durationSize;

	if (field.type !== 'fixed' || field.logicalType !== 'duration' || !size) {
		return field;
<<<<<<< HEAD
	}

	return Object.assign(field, { size });
};

const getField = (field, type) => {
	const logicalType = field.logicalType;
	const correctLogicalTypes = _.get(LOGICAL_TYPES_MAP, type, []);
	const logicalTypeIsCorrect = correctLogicalTypes.includes(logicalType);
	const fieldWithType = Object.assign({}, field, { type });
	let filteredField = {};
	handleTargetProperties(fieldWithType, filteredField);

	if (!logicalTypeIsCorrect) {
		return Object.assign({ type }, filteredField);
	}

=======
	}

	return Object.assign(field, { size });
};

const getField = (field, type) => {
	const logicalType = field.logicalType;
	const correctLogicalTypes = _.get(LOGICAL_TYPES_MAP, type, []);
	const logicalTypeIsCorrect = correctLogicalTypes.includes(logicalType);
	const fieldWithType = Object.assign({}, field, { type });
	let filteredField = {};
	handleTargetProperties(fieldWithType, filteredField);

	if (!logicalTypeIsCorrect) {
		return Object.assign({ type }, filteredField);
	}

>>>>>>> db2cd736
	return Object.assign({ type }, filteredField, {
		logicalType
	});
};<|MERGE_RESOLUTION|>--- conflicted
+++ resolved
@@ -6,11 +6,7 @@
 const validationHelper = require('./validationHelper');
 const mapJsonSchema = require('../reverse_engineering/helpers/mapJsonSchema');
 
-<<<<<<< HEAD
-const ADDITIONAL_PROPS = ['doc', 'order', 'aliases', 'symbols', 'namespace', 'size', 'durationSize', 'default', 'precision', 'scale'];
-=======
 const ADDITIONAL_PROPS = ['doc', 'order', 'aliases', 'avro.java.string', 'symbols', 'namespace', 'size', 'durationSize', 'default', 'precision', 'scale'];
->>>>>>> db2cd736
 const ADDITIONAL_CHOICE_META_PROPS = ADDITIONAL_PROPS.concat('index');
 const PRIMITIVE_FIELD_ATTRIBUTES = ['order', 'logicalType', 'precision', 'scale', 'aliases'];
 const DEFAULT_TYPE = 'string';
@@ -666,21 +662,6 @@
 	}
 };
 
-<<<<<<< HEAD
-const handleOtherProps = (schema, prop, avroSchema) => {
-	if (prop === 'default') {
-		avroSchema[prop] = getDefault(schema.type, schema[prop]);
-	} else if (ADDITIONAL_PROPS.includes(prop)) {
-		const allowedProperties = getAllowedPropertyNames(schema.type, schema);
-		if (!allowedProperties.includes(prop)) {
-			return;
-		}
-		avroSchema[prop] = schema[prop];
-
-		if (prop === 'size' || prop === 'durationSize') {
-			avroSchema[prop] = Number(avroSchema[prop]);
-		}
-=======
 const handleDefault = (schema, avroSchema) => {
 	const value = getDefault(schema.type, schema['default']);
 	if (_.isArray(schema.type)) {
@@ -707,7 +688,6 @@
 
 	if (prop === 'size' || prop === 'durationSize') {
 		avroSchema[prop] = Number(avroSchema[prop]);
->>>>>>> db2cd736
 	}
 };
 
@@ -874,7 +854,6 @@
 
 	if (field.type !== 'fixed' || field.logicalType !== 'duration' || !size) {
 		return field;
-<<<<<<< HEAD
 	}
 
 	return Object.assign(field, { size });
@@ -892,25 +871,6 @@
 		return Object.assign({ type }, filteredField);
 	}
 
-=======
-	}
-
-	return Object.assign(field, { size });
-};
-
-const getField = (field, type) => {
-	const logicalType = field.logicalType;
-	const correctLogicalTypes = _.get(LOGICAL_TYPES_MAP, type, []);
-	const logicalTypeIsCorrect = correctLogicalTypes.includes(logicalType);
-	const fieldWithType = Object.assign({}, field, { type });
-	let filteredField = {};
-	handleTargetProperties(fieldWithType, filteredField);
-
-	if (!logicalTypeIsCorrect) {
-		return Object.assign({ type }, filteredField);
-	}
-
->>>>>>> db2cd736
 	return Object.assign({ type }, filteredField, {
 		logicalType
 	});
