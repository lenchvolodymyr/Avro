'use strict'

const fs = require('fs');
const path = require('path');
const ADDITIONAL_PROPS = ['name', 'arrayItemName', 'doc', 'order', 'aliases', 'symbols', 'namespace', 'size', 'default'];
const DEFAULT_TYPE = 'string';
const DEFAULT_NAME = 'New_field';
const VALID_FULL_NAME_REGEX = /[^A-Za-z0-9_]/g;
const VALID_FIRST_NAME_LETTER_REGEX = /^[0-9]/;
const readConfig = (pathToConfig) => {
	return JSON.parse(fs.readFileSync(path.join(__dirname, pathToConfig)).toString().replace(/\/\*[.\s\S]*?\*\//ig, ""));
};
const fieldLevelConfig = readConfig('../properties_pane/field_level/fieldLevelConfig.json');
let nameIndex = 0;

module.exports = {
	generateScript(data, logger, cb) {
		try {
			const name = getRecordName(data);
			let avroSchema = { name };
			let jsonSchema = JSON.parse(data.jsonSchema);

			handleRecursiveSchema(jsonSchema, avroSchema);

			if (data.containerData) {
				avroSchema.namespace = data.containerData.name;
			}
			avroSchema.type = 'record';
			avroSchema = reorderAvroSchema(avroSchema);
			avroSchema = JSON.stringify(avroSchema, null, 4);
			nameIndex = 0;
			return cb(null, avroSchema);
		} catch(err) {
			nameIndex = 0;
			logger.log('error', { message: err.message, stack: err.stack }, 'Avro Forward-Engineering Error');
			setTimeout(() => {
				return cb({ message: err.message, stack: err.stack });
			}, 150);
		}
	}
};

const getRecordName = (data) => {
	return data.entityData.name || data.entityData.collectionName;
};

const reorderAvroSchema = (avroSchema) => {
	const schemaFields = avroSchema.fields;
	delete avroSchema.fields;
	return Object.assign({}, avroSchema, {
		fields: schemaFields
	});
};

const handleRecursiveSchema = (schema, avroSchema, parentSchema = {}, key) => {
	if (schema.oneOf) {
		handleChoice(schema, 'oneOf');
	}

	if (schema.allOf) {
		handleChoice(schema, 'allOf');
	}

	for (let prop in schema) {
		switch (prop) {
			case 'type':
				handleType(schema, avroSchema);
				break;
			case 'properties':
				handleFields(schema, avroSchema);
				break;
			case 'items':
				handleItems(schema, avroSchema);
				break;
			default:
				handleOtherProps(schema, prop, avroSchema);
		}
	}
	handleComplexTypeStructure(avroSchema, parentSchema);
	handleSchemaName(avroSchema, parentSchema);
	avroSchema = reorderName(avroSchema);
	handleEmptyNestedObjects(avroSchema);
	handleTargetProperties(schema, avroSchema);
	return;
};

const handleChoice = (schema, choice) => {
<<<<<<< HEAD
    let allSubSchemaFields = [];
    const choiceMeta = schema[`${choice}_meta`];
    let choiceName;

    if (choiceMeta && choiceMeta.code && choiceMeta.code.length) {
        choiceName = choiceMeta.code;
    } else if (choiceMeta && choiceMeta.name && choiceMeta.name.length) {
        choiceName = choiceMeta.name;
    }

    schema[choice].forEach(subSchema => {
        if (subSchema.oneOf) {
            handleChoice(subSchema, 'oneOf');
        }
        allSubSchemaFields = allSubSchemaFields.concat(Object.keys(subSchema.properties).map(item => {
            return Object.assign({
                name: item
            }, subSchema.properties[item]);
        }));
    });

    let multipleFieldsHash = {};
    allSubSchemaFields.forEach(field => {
        if (!multipleFieldsHash[choiceName || field.name]) {
            multipleFieldsHash[choiceName || field.name] = {
                name: choiceName || field.name,
                type: []
            };
        }
        let multipleField = multipleFieldsHash[choiceName || field.name];
        const filedType = field.type;

        if (isComplexType(filedType)) {
            let newField = {};
            handleRecursiveSchema(field, newField);
            multipleField.type.push(newField);
        } else if (Array.isArray(filedType)) {
            multipleField.type = multipleField.type.concat(filedType);
        } else {
            multipleField.type = multipleField.type.concat([filedType]);
        }
    });

    schema.properties = Object.assign((schema.properties || {}), multipleFieldsHash);
=======
	let allSubSchemaFields = [];
	const choiceMeta = schema[`${choice}_meta`] ? schema[`${choice}_meta`].name : null;

	schema[choice].forEach(subSchema => {
		if (subSchema.oneOf) {
			handleChoice(subSchema, 'oneOf');
		}
		allSubSchemaFields = allSubSchemaFields.concat(Object.keys(subSchema.properties).map(item => {
			return Object.assign({
				name: item
			}, subSchema.properties[item]);
		}));
	});

	let multipleFieldsHash = {};
	allSubSchemaFields.forEach(field => {
		if (!multipleFieldsHash[choiceMeta || field.name]) {
			multipleFieldsHash[choiceMeta || field.name] = {
				name: choiceMeta || field.name,
				type: []
			};
		}
		let multipleField = multipleFieldsHash[choiceMeta || field.name];
		const filedType = field.type;

		if (isComplexType(filedType)) {
			let newField = {};
			handleRecursiveSchema(field, newField);
			multipleField.type.push(newField);
		} else if (Array.isArray(filedType)) {
			multipleField.type = multipleField.type.concat(filedType);
		} else {
			multipleField.type = multipleField.type.concat([filedType]);
		}
	});

	schema.properties = Object.assign((schema.properties || {}), multipleFieldsHash);
>>>>>>> 3010558d
};

const handleType = (schema, avroSchema) => {
	if (Array.isArray(schema.type)) {
		avroSchema = handleMultiple(avroSchema, schema, 'type');
	} else {
		avroSchema = getFieldWithConvertedType(avroSchema, schema, schema.type);
	}
};

const handleMultiple = (avroSchema, schema, prop) => {
	avroSchema[prop] = schema[prop].map(item => {
		if (item && typeof item === 'object') {
			return item.type;
		} else {
			const field = getFieldWithConvertedType({}, schema, item);
			return field.type;
		}
	});
	return avroSchema;
};

const getFieldWithConvertedType = (schema, field, type) => {
	switch(type) {
		case 'string':
		case 'bytes':
		case 'boolean':
		case 'null':
		case 'array':
			return Object.assign(schema, { type });
		case 'record':
		case 'enum':
		case 'fixed':
			return Object.assign(schema, { 
				type,
				typeName: field.typeName 
			});
		case 'number':
			return Object.assign(schema, { type: getNumberType(field) });
		case 'map':
			return Object.assign(schema, {
				type,
				values: getValues(type, field.subtype)
			});
		default:
			return Object.assign(schema, { type: DEFAULT_TYPE });
	}
};

const getValues = (type, subtype) => {
	const regex = new RegExp('\\' + type + '<(.*?)\>');
	return subtype.match(regex)[1] || DEFAULT_TYPE;
};

const handleFields = (schema, avroSchema) => {
	avroSchema.fields = Object.keys(schema.properties).map(key => {
		let field = schema.properties[key];
		let avroField = Object.assign({}, { name: key });
		handleRecursiveSchema(field, avroField, schema);
		return avroField;
	});
};

const handleItems = (schema, avroSchema) => {
	schema.items = !Array.isArray(schema.items) ? [schema.items] : schema.items;

	const arrayItemType = schema.items[0].type || DEFAULT_TYPE;
	if (isComplexType(arrayItemType)) {
		avroSchema.items = {};
		handleRecursiveSchema(schema.items[0], avroSchema.items, schema);
	} else {
		avroSchema.items = getFieldWithConvertedType({}, schema.items[0], arrayItemType).type;
	}
};

const uniqBy = (arr, prop) => {
	return arr.map(function(e) { return e[prop]; }).filter(function(e,i,a){
		return i === a.indexOf(e);
	});
};

const handleOtherProps = (schema, prop, avroSchema) => {
	if (ADDITIONAL_PROPS.includes(prop)) {
		avroSchema[prop] = schema[prop];

		if (prop === 'size') {
			avroSchema[prop] = Number(avroSchema[prop]);
		}
	}
};

const handleComplexTypeStructure = (avroSchema, parentSchema) => {
	const rootComplexProps = ['doc', 'default'];
	const isParentArray = parentSchema && parentSchema.type && parentSchema.type === 'array';

	if (!isParentArray && isComplexType(avroSchema.type)) {
		const name = avroSchema.name;
		const schemaContent = Object.assign({}, avroSchema, { name: avroSchema.typeName || avroSchema.name });

		Object.keys(avroSchema).forEach(function(key) { delete avroSchema[key]; });

		if ((schemaContent.type === 'array' || schemaContent.type === 'map') && name) {
			delete schemaContent.name;
		}
		delete schemaContent.arrayItemName;
		delete schemaContent.typeName;

		avroSchema.name = name;
		avroSchema.type = schemaContent;

		rootComplexProps.forEach(prop => {
			if (schemaContent.hasOwnProperty(prop)) {
				avroSchema[prop] = schemaContent[prop];
				delete schemaContent[prop];
			}
		});
	}
};

const handleSchemaName = (avroSchema, parentSchema) => {
	if (!avroSchema.name && isComplexType(avroSchema.type) && avroSchema.type !== 'array') {
		avroSchema.name = avroSchema.arrayItemName || parentSchema.name || getDefaultName();
	}

	if (avroSchema.name) {
		avroSchema.name = avroSchema.name.replace(VALID_FULL_NAME_REGEX, '_')
			.replace(VALID_FIRST_NAME_LETTER_REGEX, '_');
	}

	if(avroSchema.type && avroSchema.type.name) {
		avroSchema.type.name = avroSchema.type.name.replace(VALID_FULL_NAME_REGEX, '_')
			.replace(VALID_FIRST_NAME_LETTER_REGEX, '_');
	}

	delete avroSchema.arrayItemName;
};

const getDefaultName = () => {
	if (nameIndex) {
		return `${DEFAULT_NAME}_${nameIndex++}`;
	} else {
		nameIndex++;
		return  DEFAULT_NAME;
	}
};

const reorderName = (avroSchema) => {
	let objKeys = Object.keys(avroSchema);
	if (objKeys.includes('name')) {
		objKeys = ['name', ...objKeys.filter(item => item !== 'name')];
	}

	objKeys.forEach(prop => {
		const tempValue = avroSchema[prop];
		delete avroSchema[prop];
		avroSchema[prop] = tempValue;
	});

	return avroSchema;
};

const isComplexType = (type) => {
	return ['record', 'array', 'fixed', 'enum', 'map'].includes(type);
};

const handleEmptyNestedObjects = (avroSchema) => {
	if (avroSchema.type && avroSchema.type === 'record') {
		avroSchema.fields = (avroSchema.fields) ? avroSchema.fields : [];
	} else if (avroSchema.type && avroSchema.type === 'array') {
		avroSchema.items = (avroSchema.items) ? avroSchema.items : DEFAULT_TYPE;
	}
};

const getTargetFieldLevelPropertyNames = (type, data) => {
	if (!fieldLevelConfig.structure[type]) {
		return [];
	}

	return fieldLevelConfig.structure[type].filter(property => {
		if (typeof property === 'object' && property.isTargetProperty) {
			if (property.dependency) {
				return (data[property.dependency.key] == property.dependency.value);
			} else {
				return true;
			}
		}

		return false;
	}).map(property => property.propertyKeyword);
};

const handleTargetProperties = (schema, avroSchema) => {
	if (schema.type) {
		const targetProperties = getTargetFieldLevelPropertyNames(schema.type, schema);
		targetProperties.forEach(prop => {
			avroSchema[prop] = schema[prop];
		});
	}
};

const getNumberType = (field) => {
	const type = field.mode || 'int';

	if (field.logicalType) {
		return {
			type: type,
			logicalType: field.logicalType
		};
	} else {
		return type;
	}
};<|MERGE_RESOLUTION|>--- conflicted
+++ resolved
@@ -85,52 +85,6 @@
 };
 
 const handleChoice = (schema, choice) => {
-<<<<<<< HEAD
-    let allSubSchemaFields = [];
-    const choiceMeta = schema[`${choice}_meta`];
-    let choiceName;
-
-    if (choiceMeta && choiceMeta.code && choiceMeta.code.length) {
-        choiceName = choiceMeta.code;
-    } else if (choiceMeta && choiceMeta.name && choiceMeta.name.length) {
-        choiceName = choiceMeta.name;
-    }
-
-    schema[choice].forEach(subSchema => {
-        if (subSchema.oneOf) {
-            handleChoice(subSchema, 'oneOf');
-        }
-        allSubSchemaFields = allSubSchemaFields.concat(Object.keys(subSchema.properties).map(item => {
-            return Object.assign({
-                name: item
-            }, subSchema.properties[item]);
-        }));
-    });
-
-    let multipleFieldsHash = {};
-    allSubSchemaFields.forEach(field => {
-        if (!multipleFieldsHash[choiceName || field.name]) {
-            multipleFieldsHash[choiceName || field.name] = {
-                name: choiceName || field.name,
-                type: []
-            };
-        }
-        let multipleField = multipleFieldsHash[choiceName || field.name];
-        const filedType = field.type;
-
-        if (isComplexType(filedType)) {
-            let newField = {};
-            handleRecursiveSchema(field, newField);
-            multipleField.type.push(newField);
-        } else if (Array.isArray(filedType)) {
-            multipleField.type = multipleField.type.concat(filedType);
-        } else {
-            multipleField.type = multipleField.type.concat([filedType]);
-        }
-    });
-
-    schema.properties = Object.assign((schema.properties || {}), multipleFieldsHash);
-=======
 	let allSubSchemaFields = [];
 	const choiceMeta = schema[`${choice}_meta`] ? schema[`${choice}_meta`].name : null;
 
@@ -168,7 +122,6 @@
 	});
 
 	schema.properties = Object.assign((schema.properties || {}), multipleFieldsHash);
->>>>>>> 3010558d
 };
 
 const handleType = (schema, avroSchema) => {
