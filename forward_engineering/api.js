--- conflicted
+++ resolved
@@ -85,7 +85,6 @@
 };
 
 const handleChoice = (schema, choice) => {
-<<<<<<< HEAD
 	const convertDefaultMetaFieldType = (type, value) => {
 		if (type === 'null' && value === 'null') {
 			return null;
@@ -150,45 +149,6 @@
     });
 
     schema.properties = Object.assign((schema.properties || {}), multipleFieldsHash);
-=======
-	let allSubSchemaFields = [];
-	const choiceMeta = schema[`${choice}_meta`] ? schema[`${choice}_meta`].name : null;
-
-	schema[choice].forEach(subSchema => {
-		if (subSchema.oneOf) {
-			handleChoice(subSchema, 'oneOf');
-		}
-		allSubSchemaFields = allSubSchemaFields.concat(Object.keys(subSchema.properties).map(item => {
-			return Object.assign({
-				name: item
-			}, subSchema.properties[item]);
-		}));
-	});
-
-	let multipleFieldsHash = {};
-	allSubSchemaFields.forEach(field => {
-		if (!multipleFieldsHash[choiceMeta || field.name]) {
-			multipleFieldsHash[choiceMeta || field.name] = {
-				name: choiceMeta || field.name,
-				type: []
-			};
-		}
-		let multipleField = multipleFieldsHash[choiceMeta || field.name];
-		const filedType = field.type;
-
-		if (isComplexType(filedType)) {
-			let newField = {};
-			handleRecursiveSchema(field, newField);
-			multipleField.type.push(newField);
-		} else if (Array.isArray(filedType)) {
-			multipleField.type = multipleField.type.concat(filedType);
-		} else {
-			multipleField.type = multipleField.type.concat([filedType]);
-		}
-	});
-
-	schema.properties = Object.assign((schema.properties || {}), multipleFieldsHash);
->>>>>>> de1bd303
 };
 
 const handleType = (schema, avroSchema) => {
