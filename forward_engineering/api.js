'use strict'

const fs = require('fs');
const path = require('path');
const validationHelper = require('./validationHelper');

const ADDITIONAL_PROPS = ['doc', 'order', 'aliases', 'symbols', 'namespace', 'size', 'default', 'pattern'];
const DEFAULT_TYPE = 'string';
const DEFAULT_NAME = 'New_field';
const VALID_FULL_NAME_REGEX = /[^A-Za-z0-9_]/g;
const VALID_FIRST_NAME_LETTER_REGEX = /^[0-9]/;
const readConfig = (pathToConfig) => {
	return JSON.parse(fs.readFileSync(path.join(__dirname, pathToConfig)).toString().replace(/(\/\*[.\s\S]*?\*\/|\/\/.*)/ig, ""));
};
const fieldLevelConfig = readConfig('../properties_pane/field_level/fieldLevelConfig.json');
let nameIndex = 0;

module.exports = {
	generateScript(data, logger, cb) {
		logger.clear();
		try {
			const name = getRecordName(data);
			let avroSchema = { name };
			let jsonSchema = JSON.parse(data.jsonSchema);
			const udt = getUserDefinedTypes(data);

			handleRecursiveSchema(jsonSchema, avroSchema, {}, udt);

			if (data.containerData) {
				avroSchema.namespace = data.containerData.name;
			}
			avroSchema.type = 'record';
			avroSchema = reorderAvroSchema(avroSchema);
			avroSchema = JSON.stringify(avroSchema, null, 4);
			nameIndex = 0;
			return cb(null, avroSchema);
		} catch(err) {
			nameIndex = 0;
			logger.log('error', { message: err.message, stack: err.stack }, 'Avro Forward-Engineering Error');
			cb({ message: err.message, stack: err.stack });
		}
	},
	validate(data, logger, cb) {
		try {
			const messages = validationHelper.validate(data.script);
			cb(null, messages);
		} catch (e) {
			logger.log('error', { error: e }, 'Avro Validation Error');
			cb(e.message);
		}
	}
};

const getUserDefinedTypes = ({ internalDefinitions, externalDefinitions, modelDefinitions }) => {
	let udt = convertSchemaToUserDefinedTypes(JSON.parse(externalDefinitions), {});
	 udt = convertSchemaToUserDefinedTypes(JSON.parse(modelDefinitions), udt);
	 udt = convertSchemaToUserDefinedTypes(JSON.parse(internalDefinitions), udt);

	return udt;
};

const convertSchemaToUserDefinedTypes = (jsonSchema, udt) => {
	const avroSchema = {};

	handleRecursiveSchema(jsonSchema, avroSchema, {}, udt);

	return (avroSchema.fields || []).reduce((result, field) => {
		return Object.assign({}, result, {
			[field.name]: field.type
		});
	}, udt);
};

const getRecordName = (data) => {
	return (
		data.entityData.code
		||
		data.entityData.name
		||
		data.entityData.collectionName
	);
};

const reorderAvroSchema = (avroSchema) => {
	const schemaFields = avroSchema.fields;
	delete avroSchema.fields;
	return Object.assign({}, avroSchema, {
		fields: schemaFields
	});
};

const handleRecursiveSchema = (schema, avroSchema, parentSchema = {}, udt) => {
	if (schema.oneOf) {
		handleChoice(schema, 'oneOf', udt);
	}

	if (schema.allOf) {
		handleChoice(schema, 'allOf', udt);
	}

	schema.type = schema.type || getTypeFromReference(schema);

	for (let prop in schema) {
		switch (prop) {
			case 'type':
				handleType(schema, avroSchema, udt);
				break;
			case 'properties':
				handleFields(schema, avroSchema, udt);
				break;
			case 'items':
				handleItems(schema, avroSchema, udt);
				break;
			default:
				handleOtherProps(schema, prop, avroSchema);
		}
	}
	handleComplexTypeStructure(avroSchema, parentSchema);
	handleSchemaName(avroSchema, parentSchema);
	avroSchema = reorderName(avroSchema);
	handleEmptyNestedObjects(avroSchema);
	handleTargetProperties(schema, avroSchema, parentSchema);

	if (schema.nullAllowed) {
		handleNull(schema, avroSchema);
	} else {
		handleRequired(parentSchema, avroSchema, schema);
	}

	return;
};

const handleChoice = (schema, choice, udt) => {
	const convertDefaultMetaFieldType = (type, value) => {
		if (type === 'null' && value === 'null') {
			return null;
		}
		if (type === 'number' && !isNaN(value)) {
			return Number(value);
		}
		
		return value;
	};
	
	const choiceRawMeta = schema[`${choice}_meta`];

	let choiceMeta = {};
	let allSubSchemaFields = [];
	
	if (choiceRawMeta) {
		choiceMeta = Object.keys(choiceRawMeta).reduce((choiceMeta, prop) => {
			if (ADDITIONAL_PROPS.includes(prop) && typeof choiceRawMeta[prop] !== "undefined") {
				return Object.assign({}, choiceMeta, {
					[prop]: choiceRawMeta[prop]
				});
			}
			
			return choiceMeta;
		}, {});

		const choiceMetaName = choiceRawMeta.code || choiceRawMeta.name;

		if (choiceMetaName) {
			choiceMeta.name = choiceMetaName;
		}
	}
	
	schema[choice].forEach(subSchema => {
		if (subSchema.oneOf) {
			handleChoice(subSchema, 'oneOf', udt);
		}
		allSubSchemaFields = allSubSchemaFields.concat(Object.keys(subSchema.properties).map(item => {
			return Object.assign({
				name: item
			}, subSchema.properties[item]);
		}));
	});

	let multipleFieldsHash = {};

	allSubSchemaFields.forEach(field => {
		const fieldName = choiceMeta.name || field.name;
		if (!multipleFieldsHash[fieldName]) {
			if (choiceMeta.default) {
				choiceMeta.default = convertDefaultMetaFieldType(field.type, choiceMeta.default);
			}
			
			multipleFieldsHash[fieldName] = Object.assign({}, field.choiceMeta, {
				name: fieldName,
				type: [],
				choiceMeta
			});
		}
		let multipleField = multipleFieldsHash[fieldName];
		const filedType = field.type || getTypeFromReference(field) || DEFAULT_TYPE;

		multipleField.nullAllowed = multipleField.nullAllowed || field.nullAllowed;
		field = Object.assign({}, field, { nullAllowed: false });

		if (isComplexType(filedType)) {
			let newField = {};
			handleRecursiveSchema(field, newField, {}, udt);
			newField.name = newField.name || field.name || fieldName;
			newField.type.name = newField.type.name || field.name || fieldName;
			newField.type = reorderName(newField.type);
			multipleField.type.push(newField);
		} else if (Array.isArray(filedType)) {
			multipleField.type = multipleField.type.concat(filedType);
		} else {
			multipleField.type = multipleField.type.concat([filedType]);
		}
	});

	schema.properties = Object.assign((schema.properties || {}), multipleFieldsHash);
};

const handleNull = (jsonSchema, avroSchema) => {
	if (Array.isArray(avroSchema.type)) {
		if (!avroSchema.type.includes('null')) {
			avroSchema.type.unshift('null');
		}
	} else if (avroSchema.type !== 'null') {
		avroSchema.type = ['null', avroSchema.type];
	}

	if (jsonSchema.nullAllowed) {
		avroSchema.default = null;
	}

	return avroSchema;
};

const isRequired = (parentSchema, name) => {
	if (!Array.isArray(parentSchema.required)) {
		return false;
	} else {
		return parentSchema.required.some(requiredName => prepareName(requiredName) === name);
	}
};

const handleRequired = (parentSchema, avroSchema) => {
<<<<<<< HEAD
	if (isRequired(parentSchema, avroSchema.name)) {
=======
	if (isRequired(parentSchema, avroSchema.name) && !Array.isArray(avroSchema.type)) {
>>>>>>> 8cbb8b0e
		delete avroSchema.default;
	}
};

const handleType = (schema, avroSchema, udt) => {
	if (Array.isArray(schema.type)) {
		avroSchema = handleMultiple(avroSchema, schema, 'type', udt);
	} else {
		avroSchema = getFieldWithConvertedType(avroSchema, schema, schema.type, udt);
	}
};

const handleMultiple = (avroSchema, schema, prop, udt) => {
	avroSchema[prop] = schema[prop].map(type => {
		if (type && typeof type === 'object') {
			return type.type;
		} else {
			const field = getFieldWithConvertedType({}, schema, type, udt);
			if (isComplexType(type)) {
				const fieldName = field.typeName || schema.name;
				const fieldProperties = getMultipleComplexTypeProperties(schema, type);

				Object.keys(fieldProperties).forEach(prop => {
					delete schema[prop];
				});

				return Object.assign({}, fieldProperties, {
					name: fieldName,
					type
				})
			}

			return field.type;
		}
	});
	return avroSchema;
};

const getMultipleComplexTypeProperties = (schema, type) => {
	const commonComplexFields = ["aliases", "doc", "default"];
	const allowedComplexFields = {
		"enum": [
			"symbols",
			"pattern",
			"namespace"
		],
		"fixed": [
			"size",
			"namespace"
		],
		"array": ["items"],
		"map": ["values"],
		"record": ["fields"]
	};

	const currentTypeFields = commonComplexFields.concat(allowedComplexFields[type] || []);

	const fieldProperties = currentTypeFields.reduce((fieldProps, prop) => {
		if (schema[prop]) {
			return Object.assign({}, fieldProps, {
				[prop]: schema[prop]
			});
		}

		return fieldProps;
	}, {});

	return fieldProperties;
}

const getFieldWithConvertedType = (schema, field, type, udt) => {
	switch(type) {
		case 'string':
		case 'bytes':
		case 'boolean':
		case 'null':
		case 'array':
			return Object.assign(schema, { type, });
		case 'record':
		case 'enum':
		case 'fixed':
			return Object.assign(schema, { 
				type,
				typeName: field.typeName 
			});
		case 'number':
			return Object.assign(schema, getNumberType(field));
		case 'map':
			return Object.assign(schema, {
				type,
				values: getValues(type, field.subtype)
			});
		default:
			return Object.assign(schema, { type: getTypeFromUdt(type, udt) || DEFAULT_TYPE });
	}
};

const getTypeFromUdt = (type, udt) => {
	if (!udt[type]) {
		return type;
	}
	const udtType = udt[type];
	delete udt[type];

	return udtType;
};

const getTypeFromReference = (schema) => {
	if (!schema.$ref) {
		return;
	}

	const typeName = prepareName(schema.$ref.split('/').pop() || '');

	return typeName;
};

const getValues = (type, subtype) => {
	const regex = new RegExp('\\' + type + '<(.*?)\>');
	return subtype.match(regex)[1] || DEFAULT_TYPE;
};

const handleFields = (schema, avroSchema, udt) => {
	avroSchema.fields = Object.keys(schema.properties).map(key => {
		let field = schema.properties[key];
		let avroField = Object.assign({}, { name: key });
		handleRecursiveSchema(field, avroField, schema, udt);
		return avroField;
	});
};

const handleItems = (schema, avroSchema, udt) => {
	schema.items = !Array.isArray(schema.items) ? [schema.items] : schema.items;
	const schemaItem = schema.items[0] || {};
	const arrayItemType = schemaItem.type || DEFAULT_TYPE;
	const schemaItemName = schemaItem.arrayItemCode || schemaItem.arrayItemName || schemaItem.code || schemaItem.name;

	if (isComplexType(arrayItemType)) {
		avroSchema.items = {};
		handleRecursiveSchema(schemaItem, avroSchema.items, schema, udt);
	} else {
		avroSchema.items = avroSchema.items || {};
		schemaItem.type = schemaItem.type || getTypeFromReference(schemaItem);

		handleType(schemaItem, avroSchema.items, udt);

		if (avroSchema.items.type && typeof avroSchema.items.type === 'object') {
			avroSchema.items = avroSchema.items.type;
		}
	}

	if (schemaItemName) {
		avroSchema.items.name = schemaItemName;
	}
};

const uniqBy = (arr, prop) => {
	return arr.map(function(e) { return e[prop]; }).filter(function(e,i,a){
		return i === a.indexOf(e);
	});
};

const handleOtherProps = (schema, prop, avroSchema) => {
	if (prop === 'default') {
		avroSchema[prop] = getDefault(schema[prop]);
	} else if (ADDITIONAL_PROPS.includes(prop)) {
		avroSchema[prop] = schema[prop];

		if (prop === 'size') {
			avroSchema[prop] = Number(avroSchema[prop]);
		}
	}
};

const getDefault = (value) => {
	if (value === 'null') {
		return null;
	} else {
		return value;
	}
};

const handleComplexTypeStructure = (avroSchema, parentSchema) => {
	const rootComplexProps = ['doc', 'default'];
	const isParentArray = parentSchema && parentSchema.type && parentSchema.type === 'array';

	if (!isParentArray && isComplexType(avroSchema.type)) {
		const name = avroSchema.name;
		const schemaContent = Object.assign({}, avroSchema, { name: avroSchema.typeName || avroSchema.name });

		Object.keys(avroSchema).forEach(function(key) { delete avroSchema[key]; });

		if ((schemaContent.type === 'array' || schemaContent.type === 'map') && name) {
			delete schemaContent.name;
		}
		delete schemaContent.arrayItemName;
		delete schemaContent.typeName;

		avroSchema.name = name;
		avroSchema.type = schemaContent;

		rootComplexProps.forEach(prop => {
			if (schemaContent.hasOwnProperty(prop)) {
				avroSchema[prop] = schemaContent[prop];
				delete schemaContent[prop];
			}
		});
	}
};

const handleSchemaName = (avroSchema, parentSchema) => {
	if (!avroSchema.name && isComplexType(avroSchema.type) && avroSchema.type !== 'array') {
		avroSchema.name = avroSchema.arrayItemName || parentSchema.name || getDefaultName();
	}

	if (avroSchema.name) {
		avroSchema.name = prepareName(avroSchema.name);
	}

	if(avroSchema.type && avroSchema.type.name) {
		avroSchema.type.name = prepareName(avroSchema.type.name);
	}

	delete avroSchema.arrayItemName;
};

const prepareName = (name) => name
	.replace(VALID_FULL_NAME_REGEX, '_')
	.replace(VALID_FIRST_NAME_LETTER_REGEX, '_');

const getDefaultName = () => {
	if (nameIndex) {
		return `${DEFAULT_NAME}_${nameIndex++}`;
	} else {
		nameIndex++;
		return  DEFAULT_NAME;
	}
};

const reorderName = (avroSchema) => {
	let objKeys = Object.keys(avroSchema);
	if (objKeys.includes('name')) {
		objKeys = ['name', ...objKeys.filter(item => item !== 'name')];
	}

	objKeys.forEach(prop => {
		const tempValue = avroSchema[prop];
		delete avroSchema[prop];
		avroSchema[prop] = tempValue;
	});

	return avroSchema;
};

const isComplexType = (type) => {
	if (!type) {
		return false;
	}
	return ['record', 'array', 'fixed', 'enum', 'map'].includes(type);
};

const handleEmptyNestedObjects = (avroSchema) => {
	if (avroSchema.type && avroSchema.type === 'record') {
		avroSchema.fields = (avroSchema.fields) ? avroSchema.fields : [];
	} else if (avroSchema.type && avroSchema.type === 'array') {
		avroSchema.items = (avroSchema.items) ? avroSchema.items : DEFAULT_TYPE;
	}
};

const getTargetFieldLevelPropertyNames = (type, data) => {
	if (!fieldLevelConfig.structure[type]) {
		return [];
	}

	return fieldLevelConfig.structure[type].filter(property => {
		if (typeof property === 'object' && property.isTargetProperty) {
			if (property.dependency) {
				return (data[property.dependency.key] == property.dependency.value);
			} else {
				return true;
			}
		}

		return false;
	}).map(property => property.propertyKeyword);
};

const handleTargetProperties = (schema, avroSchema) => {
	if (schema.type) {
		const targetProperties = getTargetFieldLevelPropertyNames(schema.type, schema);
		targetProperties.forEach(prop => {
			avroSchema[prop] = schema[prop];
		});
	}
};

const getNumberType = (field) => {
	const type = field.mode || 'int';

	if (field.logicalType) {
		return {
			type: type,
			logicalType: field.logicalType
		};
	} else {
		return {
			type
		};
	}
};<|MERGE_RESOLUTION|>--- conflicted
+++ resolved
@@ -239,11 +239,7 @@
 };
 
 const handleRequired = (parentSchema, avroSchema) => {
-<<<<<<< HEAD
-	if (isRequired(parentSchema, avroSchema.name)) {
-=======
 	if (isRequired(parentSchema, avroSchema.name) && !Array.isArray(avroSchema.type)) {
->>>>>>> 8cbb8b0e
 		delete avroSchema.default;
 	}
 };
