'use strict'

const fs = require('fs');
const path = require('path');
const _ = require('lodash');
const avro = require('avsc');
const snappy = require('snappyjs');
const DEFAULT_FIELD_NAME = 'New_field';
let stateExtension = null;

const ADDITIONAL_PROPS = ['name', 'arrayItemName', 'doc', 'order', 'aliases', 'symbols', 'namespace', 'size', 'default'];

module.exports = {
	reFromFile(data, logger, callback) {
		handleFileData(data.filePath)
			.then(fileData => {
				return parseData(fileData);
			})
			.then(schema => {
				const jsonSchema = convertToJsonSchema(schema);
				try {
					const namespace = jsonSchema.namespace;
					jsonSchema.title = jsonSchema.name;
					delete jsonSchema.namespace;
					delete jsonSchema.name;
					const strJsonSchema = JSON.stringify(jsonSchema, null, 4);
					return callback(null, { jsonSchema: strJsonSchema, extension: stateExtension, containerName: namespace });
				} catch (err) {
					logger.log('error', { message: err.message, stack: err.stack }, 'Parsing Avro Schema Error');
					return callback(handleErrorObject(err))
				}
			})
			.catch(err => {
				logger.log('error', { message: err.message, stack: err.stack }, 'Avro Reverse-Engineering Error');
				callback(err)
			});
	}
};

const getFileExt = (filePath) => {
	return path.extname(filePath);
};

const handleFileData = (filePath) => {
	return new Promise((resolve, reject) => {
		const extension = getFileExt(filePath);
		stateExtension = extension;
		const respond = (err, content) => {
			if(err) {
				reject(handleErrorObject(err));
			} else {
				resolve(content);
			}
		};

		if (extension === '.avro') {
			readAvroData(filePath, respond);
		} else if (extension === '.avsc') {
			fs.readFile(filePath, 'utf-8', respond);
		} else {
			const error = new Error(`The file ${filePath} is not recognized as Avro Schema or Data.`)
			respond(error);
		}
	});
};

const readAvroData = (filePath, cb) => {
	const codecs = {
		snappy: function (buf, cb) {
			const uncompressed = snappy.uncompress(buf.slice(0, buf.length - 4));
			return cb(uncompressed);
		},
		null: function (buf, cb) { cb(null, buf); }
	};


	avro.createFileDecoder(filePath, { codecs })
		.on('metadata', (type, codecs, header) => {
			try {
				const schema = JSON.stringify(type);
				return cb(null, schema);
			} catch (error) {
				return cb(handleErrorObject(error));
			}
		})
		.on('error', cb);
};


const parseData = (fileData) => {
	return new Promise((resolve, reject) => {
		try {
			resolve(JSON.parse(fileData));
		} catch(err) {
			reject(handleErrorObject(err));
		}
	});
};

const convertToJsonSchema = (data) => {
	let jsonSchema = {};
	handleRecursiveSchema(data, jsonSchema);
	jsonSchema.type = 'object';
	jsonSchema.$schema = 'http://json-schema.org/draft-04/schema#';
	return jsonSchema;
};

const handleRecursiveSchema = (data, schema, parentSchema = {}) => {
	for (let prop in data) {
		switch(prop) {
			case 'type':
				handleType(data, schema, parentSchema);
				break;
			case 'fields':
				handleFields(data, prop, schema);
				break;
			case 'items':
				handleItems(data, prop, schema);
				break;
			default:
				handleOtherProps(data, prop, schema);
		}
	}
	return;
};


const handleType = (data, schema, parentSchema) => {
	if (Array.isArray(data.type)) {
		schema = handleMultipleTypes(data, schema, parentSchema);
	} else if (typeof data.type === 'object') {
		if (data.type.name) {		
			schema.typeName = data.type.name;		
		}		
			
		handleRecursiveSchema(data.type, schema);
	} else {
		schema = getType(schema, data, data.type);
	}
};


const handleMultipleTypes = (data, schema, parentSchema) => {
	const hasComplexType = data.type.some(isComplexType);

	if (hasComplexType) {
		parentSchema = getChoice(data, parentSchema);
		parentSchema = removeChangedField(parentSchema, data.name);
	} else {
		const typeObjects = data.type.map(type => getType({}, data, type));
		schema = Object.assign(schema, ...typeObjects);
		schema.type = typeObjects.map(item => item.type);
	}
};

const isComplexType = (type) => {
	if (typeof type === 'string') {
		return false;
	}

	const isNumber = [
		'int',
		'long',
		'float',
		'double',
	].includes(type.type);

	if (isNumber) {
		return false;
	} else {
		return true;
	}
};

const removeChangedField = (parentSchema, name) => {
	if (parentSchema.properties) {
		delete parentSchema.properties[name];
	} else if (parentSchema.items) {
		// delete multiple array item
	}
	return parentSchema;
};

const getType = (schema, field, type) => {
	if (Object(type) === type) {
		return Object.assign({}, schema, type, getType(schema, field, type.type));
	}

	switch(type) {
		case 'string':
		case 'bytes':
		case 'boolean':
		case 'null':
		case 'record':
		case 'array':
		case 'enum':
		case 'fixed':
			return Object.assign(schema, { type });
		case 'int':
		case 'long':
		case 'float':
		case 'double':
			return Object.assign(schema, {
				type: 'number',
				mode: type
			});
		case 'map':
			return Object.assign(schema, {
				type,
				subtype: `map<${field.values}>`
			});
		default:
			return Object.assign(schema, { type: 'string' });
	}
};

const getChoice = (data, parentSchema) => {
	const oneOfItem = getOneOf(data);
	
	if (parentSchema.oneOf) {
		const allOfItem = parentSchema.allOf || [];
<<<<<<< HEAD

		parentSchema.additionalProperties = true;
		parentSchema.allOf = addOneOfToAllOf(allOfItem, parentSchema);
		parentSchema.allOf = addOneOfToAllOf(parentSchema.allOf, oneOfItem);

=======

		parentSchema.additionalProperties = true;
		parentSchema.allOf = addOneOfToAllOf(allOfItem, parentSchema);
		parentSchema.allOf = addOneOfToAllOf(parentSchema.allOf, oneOfItem);

>>>>>>> e05f5726
		delete parentSchema.oneOf;
		delete parentSchema.oneOf_meta;
	} else if (parentSchema.allOf) {
		parentSchema.allOf = addOneOfToAllOf(parentSchema.allOf, oneOfItem);
	} else {
		parentSchema.oneOf_meta = oneOfItem.oneOf_meta;
		parentSchema.oneOf = oneOfItem.oneOf;
	}

	return parentSchema;
};

const getOneOf = (data) => {
	const oneOf = data.type.map(item => {
		let name = data.name || DEFAULT_FIELD_NAME;

		const subField = getSubField(item);
		const subFieldSchema = {};
		handleRecursiveSchema(subField, subFieldSchema);

		if (data.doc) {
			subFieldSchema.doc = data.doc;
		}

		return getCommonSubSchema(subFieldSchema, name, item.name);
	});
	const oneOf_meta = {
		name: data.name
	};

	return {
		oneOf,
		oneOf_meta
	};
};

const addOneOfToAllOf = (allOf, { oneOf, oneOf_meta }) => {
	const subSchema = getOneOfSubSchema(oneOf, { oneOf_meta });
	
	return [
		...allOf,
		subSchema
	];
};

const getSubSchema = (data) => {
	return Object.assign({
		type: 'object'
	}, data);
}

const getOneOfSubSchema = (subSchemas, subSchemasMeta) => {
	const subSchemaProperties = subSchemasMeta ? Object.assign({ oneOf: subSchemas }, subSchemasMeta) : { oneOf: subSchemas };
	return getSubSchema(subSchemaProperties);
}

const getCommonSubSchema = (properties, fieldName, itemName) => {
	const name = itemName ? itemName : fieldName;

	return getSubSchema({
		properties: {
			[name]: properties
		}
	});
}

const getSubField = (item) => {
	const field = (typeof item === 'object') ? item : { type: item };
	return field;
};

const handleFields = (data, prop, schema) => {
	schema.properties = {};
	data[prop].forEach(element => {
		const name = element.name || DEFAULT_FIELD_NAME;
		schema.properties[name] = {};
		handleRecursiveSchema(element, schema.properties[name], schema);
	});
};

const handleItems = (data, prop, schema) => {
	const items = data[prop];

	if (typeof items === 'object') {
		schema.items = {};
		handleRecursiveSchema(items, schema.items, schema);
	} else {
		schema.items = {
			type: items
		};
	}
};

const handleOtherProps = (data, prop, schema) => {
	if (ADDITIONAL_PROPS.includes(prop)) {
		schema[prop] = data[prop];
	}
	return;
};

const handleErrorObject = (error) => {
	let plainObject = {};
	Object.getOwnPropertyNames(error).forEach(function (key) {
		plainObject[key] = error[key];
	});
	return plainObject;
};<|MERGE_RESOLUTION|>--- conflicted
+++ resolved
@@ -219,19 +219,11 @@
 	
 	if (parentSchema.oneOf) {
 		const allOfItem = parentSchema.allOf || [];
-<<<<<<< HEAD
 
 		parentSchema.additionalProperties = true;
 		parentSchema.allOf = addOneOfToAllOf(allOfItem, parentSchema);
 		parentSchema.allOf = addOneOfToAllOf(parentSchema.allOf, oneOfItem);
 
-=======
-
-		parentSchema.additionalProperties = true;
-		parentSchema.allOf = addOneOfToAllOf(allOfItem, parentSchema);
-		parentSchema.allOf = addOneOfToAllOf(parentSchema.allOf, oneOfItem);
-
->>>>>>> e05f5726
 		delete parentSchema.oneOf;
 		delete parentSchema.oneOf_meta;
 	} else if (parentSchema.allOf) {
