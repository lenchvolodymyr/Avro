'use strict'

const fs = require('fs');
const path = require('path');
const _ = require('lodash');
const avro = require('avsc');
const snappy = require('snappyjs');
const DEFAULT_FIELD_NAME = 'New_field';
let stateExtension = null;

const ADDITIONAL_PROPS = ['name', 'arrayItemName', 'doc', 'order', 'aliases', 'symbols', 'namespace', 'size', 'default'];

module.exports = {
	reFromFile(data, logger, callback) {
		handleFileData(data.filePath)
			.then(fileData => {
				return parseData(fileData);
			})
			.then(schema => {
				const jsonSchema = convertToJsonSchema(schema);
				try {
					const namespace = jsonSchema.namespace;
					jsonSchema.title = jsonSchema.name;
					delete jsonSchema.namespace;
					delete jsonSchema.name;
					const strJsonSchema = JSON.stringify(jsonSchema, null, 4);
					return callback(null, { jsonSchema: strJsonSchema, extension: stateExtension, containerName: namespace });
				} catch (err) {
					logger.log('error', { message: err.message, stack: err.stack }, 'Parsing Avro Schema Error');
					return callback(handleErrorObject(err))
				}
			})
			.catch(err => {
				logger.log('error', { message: err.message, stack: err.stack }, 'Avro Reverse-Engineering Error');
				callback(err)
			});
	}
};

const getFileExt = (filePath) => {
	return path.extname(filePath);
};

const handleFileData = (filePath) => {
	return new Promise((resolve, reject) => {
		const extension = getFileExt(filePath);
		stateExtension = extension;
		const respond = (err, content) => {
			if(err) {
				reject(handleErrorObject(err));
			} else {
				resolve(content);
			}
		};

		if (extension === '.avro') {
			readAvroData(filePath, respond);
		} else if (extension === '.avsc') {
			fs.readFile(filePath, 'utf-8', respond);
		} else {
			const error = new Error(`The file ${filePath} is not recognized as Avro Schema or Data.`)
			respond(error);
		}
	});
};

const readAvroData = (filePath, cb) => {
	const codecs = {
		snappy: function (buf, cb) {
			const uncompressed = snappy.uncompress(buf.slice(0, buf.length - 4));
			return cb(uncompressed);
		},
		null: function (buf, cb) { cb(null, buf); }
	};


	avro.createFileDecoder(filePath, { codecs })
		.on('metadata', (type, codecs, header) => {
			try {
				const schema = JSON.stringify(type);
				return cb(null, schema);
			} catch (error) {
				return cb(handleErrorObject(error));
			}
		})
		.on('error', cb);
};


const parseData = (fileData) => {
	return new Promise((resolve, reject) => {
		try {
			resolve(JSON.parse(fileData));
		} catch(err) {
			reject(handleErrorObject(err));
		}
	});
};

const convertToJsonSchema = (data) => {
	let jsonSchema = {};
	handleRecursiveSchema(data, jsonSchema);
	jsonSchema.type = 'object';
	jsonSchema.$schema = 'http://json-schema.org/draft-04/schema#';
	return jsonSchema;
};

const handleRecursiveSchema = (data, schema, parentSchema = {}) => {
	for (let prop in data) {
		switch(prop) {
			case 'type':
				handleType(data, schema, parentSchema);
				break;
			case 'fields':
				handleFields(data, prop, schema);
				break;
			case 'items':
				handleItems(data, prop, schema);
				break;
			default:
				handleOtherProps(data, prop, schema);
		}
	}
	return;
};


const handleType = (data, schema, parentSchema) => {
	if (Array.isArray(data.type)) {
		schema = handleMultipleTypes(data, schema, parentSchema);
	} else if (typeof data.type === 'object') {
		handleRecursiveSchema(data.type, schema);
	} else {
		schema = getType(schema, data, data.type);
	}
};


const handleMultipleTypes = (data, schema, parentSchema) => {
	const hasComplexType = data.type.some(isComplexType);

	if (hasComplexType) {
		parentSchema = getChoice(data, parentSchema);
		parentSchema = removeChangedField(parentSchema, data.name);
	} else {
		const typeObjects = data.type.map(type => getType({}, data, type));
		schema = Object.assign(schema, ...typeObjects);
		schema.type = typeObjects.map(item => item.type);
	}
};

const isComplexType = (type) => {
	if (typeof type === 'string') {
		return false;
	}

	const isNumber = [
		'int',
		'long',
		'float',
		'double',
	].includes(type.type);

	if (isNumber) {
		return false;
	} else {
		return true;
	}
};

const removeChangedField = (parentSchema, name) => {
	if (parentSchema.properties) {
		delete parentSchema.properties[name];
	} else if (parentSchema.items) {
		// delete multiple array item
	}
	return parentSchema;
};

const getType = (schema, field, type) => {
	if (Object(type) === type) {
		return Object.assign({}, schema, type, getType(schema, field, type.type));
	}

	switch(type) {
		case 'string':
		case 'bytes':
		case 'boolean':
		case 'null':
		case 'record':
		case 'array':
		case 'enum':
		case 'fixed':
			return Object.assign(schema, { type });
		case 'int':
		case 'long':
		case 'float':
		case 'double':
			return Object.assign(schema, {
				type: 'number',
				mode: type
			});
		case 'map':
			return Object.assign(schema, {
				type,
				subtype: `map<${field.values}>`
			});
		default:
			return Object.assign(schema, { type: 'string' });
	}
};

const getChoice = (data, parentSchema) => {
	if (parentSchema.oneOf) {
		parentSchema = getAllOf(data, parentSchema);
<<<<<<< HEAD

=======
>>>>>>> 17bbf002
		parentSchema.additionalProperties = true;
		parentSchema.allOf.push(getOneOfSubSchema(parentSchema.oneOf, { oneOf_meta: parentSchema.oneOf_meta }));

		delete parentSchema.oneOf;
		delete parentSchema.oneOf_meta;
	} else {
		parentSchema.oneOf = [];

		data.type.forEach(item => {
			let name = data.name || DEFAULT_FIELD_NAME;

			const subField = getSubField(item);
			const subFieldSchema = {};
			handleRecursiveSchema(subField, subFieldSchema);

			if (data.doc) {
				subFieldSchema.doc = data.doc;
			}

			parentSchema.oneOf.push(getCommonSubSchema(subFieldSchema, name, item.name));

			if (!parentSchema.oneOf_meta) {
				parentSchema.oneOf_meta = { name: name };
			}
		});
	}

	return parentSchema;
};

const getAllOf = (data, parentSchema) => {
	parentSchema.allOf = [];
	const oneOf = [];

	data.type.forEach(item => {
		const name = data.name || DEFAULT_FIELD_NAME;
		const subField = getSubField(item);
		const subFieldSchema = {};

		handleRecursiveSchema(subField, subFieldSchema);
		oneOf.push(getCommonSubSchema(subFieldSchema, name));

	});

	parentSchema.allOf.push(getOneOfSubSchema(oneOf, { oneOf_meta: { name: data.name } }));

	return parentSchema;
}

const getSubSchema = (data) => {
	return Object.assign({
		type: 'object'
	}, data);
}

const getOneOfSubSchema = (subSchemas, subSchemasMeta) => {
	const subSchemaProperties = subSchemasMeta ? Object.assign({ oneOf: subSchemas }, subSchemasMeta) : { oneOf: subSchemas };
	return getSubSchema(subSchemaProperties);
}

const getCommonSubSchema = (properties, fieldName, itemName) => {
	const name = itemName ? itemName : fieldName;

	return getSubSchema({
		properties: {
			[name]: properties
		}
	});
}

const getSubField = (item) => {
	const field = (typeof item === 'object') ? item : { type: item };
	return field;
};

const handleFields = (data, prop, schema) => {
	schema.properties = {};
	data[prop].forEach(element => {
		const name = element.name || DEFAULT_FIELD_NAME;
		schema.properties[name] = {};
		handleRecursiveSchema(element, schema.properties[name], schema);
	});
};

const handleItems = (data, prop, schema) => {
	const items = data[prop];

	if (typeof items === 'object') {
		schema.items = {};
		items.arrayItemName = items.name;
		delete items.name;
		handleRecursiveSchema(items, schema.items, schema);
	} else {
		schema.items = {
			type: items
		};
	}
};

const handleOtherProps = (data, prop, schema) => {
	if (ADDITIONAL_PROPS.includes(prop)) {
		schema[prop] = data[prop];
	}
	return;
};

const handleErrorObject = (error) => {
	let plainObject = {};
	Object.getOwnPropertyNames(error).forEach(function (key) {
		plainObject[key] = error[key];
	});
	return plainObject;
};<|MERGE_RESOLUTION|>--- conflicted
+++ resolved
@@ -213,10 +213,6 @@
 const getChoice = (data, parentSchema) => {
 	if (parentSchema.oneOf) {
 		parentSchema = getAllOf(data, parentSchema);
-<<<<<<< HEAD
-
-=======
->>>>>>> 17bbf002
 		parentSchema.additionalProperties = true;
 		parentSchema.allOf.push(getOneOfSubSchema(parentSchema.oneOf, { oneOf_meta: parentSchema.oneOf_meta }));
 
