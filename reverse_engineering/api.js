'use strict'

const fs = require('fs');
const path = require('path');
const _ = require('lodash');
const avro = require('avsc');
const snappy = require('snappyjs');
const DEFAULT_FIELD_NAME = 'New_field';
let stateExtension = null;

const ADDITIONAL_PROPS = ['name', 'arrayItemName', 'doc', 'order', 'aliases', 'symbols', 'namespace', 'size', 'default', 'pattern'];
const DATA_TYPES = [
	'string',
	'bytes',
	'boolean',
	'null',
	'record',
	'array',
	'enum',
	'fixed',
	'int',
	'long',
	'float',
	'double',
	'map'
]

module.exports = {
	reFromFile(data, logger, callback) {
		handleFileData(data.filePath)
			.then(fileData => {
				return parseData(fileData);
			})
			.then(schema => {
				try {
					const jsonSchema = convertToJsonSchema(schema);
					const namespace = jsonSchema.namespace;
					jsonSchema.title = jsonSchema.name;
					delete jsonSchema.namespace;
					delete jsonSchema.name;
					const strJsonSchema = JSON.stringify(jsonSchema, null, 4);
					return callback(null, { jsonSchema: strJsonSchema, extension: stateExtension, containerName: namespace });
				} catch (err) {
					logger.log('error', { message: err.message, stack: err.stack }, 'Parsing Avro Schema Error');
					return callback(handleErrorObject(err))
				}
			})
			.catch(err => {
				logger.log('error', { message: err.message, stack: err.stack }, 'Avro Reverse-Engineering Error');
				callback(err)
			});
	}
};

const getFileExt = (filePath) => {
	return path.extname(filePath);
};

const handleFileData = (filePath) => {
	return new Promise((resolve, reject) => {
		const extension = getFileExt(filePath);
		stateExtension = extension;
		const respond = (err, content) => {
			if(err) {
				reject(handleErrorObject(err));
			} else {
				resolve(content);
			}
		};

		if (extension === '.avro') {
			readAvroData(filePath, respond);
		} else if (extension === '.avsc') {
			fs.readFile(filePath, 'utf-8', respond);
		} else {
			const error = new Error(`The file ${filePath} is not recognized as Avro Schema or Data.`)
			respond(error);
		}
	});
};

const readAvroData = (filePath, cb) => {
	const codecs = {
		snappy: function (buf, cb) {
			const uncompressed = snappy.uncompress(buf.slice(0, buf.length - 4));
			return cb(uncompressed);
		},
		null: function (buf, cb) { cb(null, buf); }
	};


	avro.createFileDecoder(filePath, { codecs })
		.on('metadata', (type, codecs, header) => {
			try {
				const schema = JSON.stringify(type);
				return cb(null, schema);
			} catch (error) {
				return cb(handleErrorObject(error));
			}
		})
		.on('error', cb);
};


const parseData = (fileData) => {
	return new Promise((resolve, reject) => {
		try {
			resolve(JSON.parse(fileData));
		} catch(err) {
			reject(handleErrorObject(err));
		}
	});
};

const convertToJsonSchema = (data) => {
	let jsonSchema = {};
	const definitions = {};
	handleRecursiveSchema(data, jsonSchema, {}, definitions);
	jsonSchema.type = 'object';
	jsonSchema.$schema = 'http://json-schema.org/draft-04/schema#';
	jsonSchema.definitions = definitions;
	return jsonSchema;
};

const handleRecursiveSchema = (data, schema, parentSchema = {}, definitions = {}) => {
	for (let prop in data) {
		switch(prop) {
			case 'type':
				handleType(data, schema, parentSchema, definitions);
				break;
			case 'fields':
				handleFields(data, prop, schema, definitions);
				break;
			case 'items':
				handleItems(data, prop, schema, definitions);
				break;
			default:
				handleOtherProps(data, prop, schema);
		}
	}
	if (isRequired(data, schema)) {
		addRequired(parentSchema, data.name);
	}
	return;
};


const handleType = (data, schema, parentSchema, definitions) => {
	if (Array.isArray(data.type)) {
		schema = handleMultipleTypes(data, schema, parentSchema, definitions);
	} else if (typeof data.type === 'object') {
		if (data.type.name) {		
			data.type = addDefinitions([data.type], definitions).pop();

			handleRecursiveSchema(data, schema, {}, definitions);
		} else if (data.type.items) {
			data.type.items = convertItemsToDefinitions(data.type.items, definitions);

			handleRecursiveSchema(data.type, schema, {}, definitions);
		} else {
			handleRecursiveSchema(data.type, schema, {}, definitions);
		}
	} else {
		schema = getType(schema, data, data.type);
	}
};

const convertItemsToDefinitions = (items, definitions) => {
	const itemToDefinition = (item, definitions) => {
		if (!item.name) {
			return item;
		}

		const type = addDefinitions([ item ], definitions).pop();
		const newItem = {
			name: item.name,
			type
		};

		return newItem;
	};

	if (Array.isArray(items)) {
		return items.map(item => itemToDefinition(item, definitions));
	} else {
		return itemToDefinition(items, definitions);
	}
};

const handleMultipleTypes = (data, schema, parentSchema, definitions) => {
	const hasComplexType = data.type.some(isComplexType);

	if (data.type.length === 1) {
		data.type = data.type[0];
		return handleType(data, schema, parentSchema, definitions);
	}

	if (hasComplexType) {
		data.type = addDefinitions(data.type, definitions);
		parentSchema = getChoice(data, parentSchema);
		parentSchema = removeChangedField(parentSchema, data.name);
	} else {
		const typeObjects = data.type.map(type => getType({}, data, type));
		schema = Object.assign(schema, ...typeObjects);
		schema.type = typeObjects.map(item => item.type);
	}
};

const addDefinitions = (types, definitions) => {
	return types.map(type => {
		if (Object(type) !== type) {
			return type;
		} else if (!type.name) {
			return type;
		}

		let schema = {};
		handleRecursiveSchema(type, schema, {}, definitions);
		definitions[type.name] = schema;

		return type.name;
	});
};

const isComplexType = (type) => {
	if (DATA_TYPES.includes(type)) {
		return false;
	}
	if (typeof type === 'string') {
		return true;
	}

	const isNumber = [
		'int',
		'long',
		'float',
		'double',
	].includes(type.type);

	if (isNumber) {
		return false;
	} else {
		return true;
	}
};

const removeChangedField = (parentSchema, name) => {
	if (parentSchema.properties) {
		delete parentSchema.properties[name];
	} else if (parentSchema.items) {
		// delete multiple array item
	}
	return parentSchema;
};

const getType = (schema, field, type) => {
	if (Object(type) === type) {
		return Object.assign({}, schema, type, getType(schema, field, type.type));
	}

	switch(type) {
		case 'string':
		case 'bytes':
		case 'boolean':
		case 'record':
		case 'array':
		case 'enum':
		case 'fixed':
		case 'null':
			return Object.assign(schema, { type });
		case 'int':
		case 'long':
		case 'float':
		case 'double':
			return Object.assign(schema, {
				type: 'number',
				mode: type
			});
		case 'map':
			return Object.assign(schema, {
				type,
				subtype: `map<${field.values}>`
			});
		default:
			return Object.assign(schema, { $ref: '#/definitions/' + type });
	}
};

const getChoice = (data, parentSchema) => {
	const oneOfItem = getOneOf(data);
	
	if (parentSchema.oneOf) {
		const allOfItem = parentSchema.allOf || [];

		parentSchema.additionalProperties = true;
		parentSchema.allOf = addOneOfToAllOf(allOfItem, parentSchema);
		parentSchema.allOf = addOneOfToAllOf(parentSchema.allOf, oneOfItem);

		delete parentSchema.oneOf;
		delete parentSchema.oneOf_meta;
	} else if (parentSchema.allOf) {
		parentSchema.allOf = addOneOfToAllOf(parentSchema.allOf, oneOfItem);
	} else {
		parentSchema.oneOf_meta = oneOfItem.oneOf_meta;
		parentSchema.oneOf = oneOfItem.oneOf;
	}

	return parentSchema;
};

const getOneOf = (data) => {
	const oneOf = data.type.map(item => {
		let name = data.name || DEFAULT_FIELD_NAME;

		const subField = getSubField(item);
		const subFieldSchema = {};
		handleRecursiveSchema(subField, subFieldSchema);
		
		return getCommonSubSchema(subFieldSchema, name, item.name);
	});
	
	let oneOf_meta = Object.assign({}, data);
	delete oneOf_meta.type;

	return {
		oneOf,
		oneOf_meta
	};
};

const addOneOfToAllOf = (allOf, { oneOf, oneOf_meta }) => {
	const subSchema = getOneOfSubSchema(oneOf, { oneOf_meta });
	
	return [
		...allOf,
		subSchema
	];
};

const getSubSchema = (data) => {
	return Object.assign({
		type: 'object'
	}, data);
}

const getOneOfSubSchema = (subSchemas, subSchemasMeta) => {
	const subSchemaProperties = subSchemasMeta ? Object.assign({ oneOf: subSchemas }, subSchemasMeta) : { oneOf: subSchemas };
	return getSubSchema(subSchemaProperties);
}

const getCommonSubSchema = (properties, fieldName, itemName) => {
	const name = itemName ? itemName : fieldName;

	return getSubSchema({
		properties: {
			[name]: properties
		}
	});
}

const getSubField = (item) => {
	const field = (typeof item === 'object') ? item : { type: item };
	return field;
};

const handleFields = (data, prop, schema, definitions) => {
	schema.properties = {};
	schema.required = [];
	data[prop].forEach(element => {
		const name = element.name || DEFAULT_FIELD_NAME;
		schema.properties[name] = {};
		handleRecursiveSchema(element, schema.properties[name], schema, definitions);
	});
};

const handleItems = (data, prop, schema, definitions) => {
	const items = data[prop];

	if (typeof items === 'object') {
		schema.items = {};
		handleRecursiveSchema(items, schema.items, schema, definitions);
	} else {
		schema.items = {
			type: items
		};
	}
};

const handleOtherProps = (data, prop, schema) => {
<<<<<<< HEAD
	if (ADDITIONAL_PROPS.includes(prop)) {
		schema[prop] = data[prop];
=======
	const isNullDefault = prop === 'default' && (isNullAllowed(schUГema) || schema.nullAllowed);

	if (isNullDefault) {
		return;
	} else if (ADDITIONAL_PROPS.includes(prop)) {
		if (prop === 'default' && typeof data[prop] === 'boolean') {
			schema[prop] = data[prop].toString();	
		} else {
			schema[prop] = data[prop];
		}
>>>>>>> 057e8793
	}
	return;
};

const handleErrorObject = (error) => {
	let plainObject = {};
	Object.getOwnPropertyNames(error).forEach(function (key) {
		plainObject[key] = error[key];
	});
	return plainObject;
};

const isRequired = (data, schema) => {
	if (!data) {
		return false;
	} else if (data.hasOwnProperty('default')) {
		return false;
	} else {
		return true;
	}
};

const addRequired = (parentSchema, name) => {
	if (!Array.isArray(parentSchema.required)) {
		parentSchema.required = [name];
		return;
	}

	parentSchema.required.push(name);
};<|MERGE_RESOLUTION|>--- conflicted
+++ resolved
@@ -387,21 +387,12 @@
 };
 
 const handleOtherProps = (data, prop, schema) => {
-<<<<<<< HEAD
 	if (ADDITIONAL_PROPS.includes(prop)) {
-		schema[prop] = data[prop];
-=======
-	const isNullDefault = prop === 'default' && (isNullAllowed(schUГema) || schema.nullAllowed);
-
-	if (isNullDefault) {
-		return;
-	} else if (ADDITIONAL_PROPS.includes(prop)) {
 		if (prop === 'default' && typeof data[prop] === 'boolean') {
 			schema[prop] = data[prop].toString();	
 		} else {
 			schema[prop] = data[prop];
 		}
->>>>>>> 057e8793
 	}
 	return;
 };
