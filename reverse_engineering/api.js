--- conflicted
+++ resolved
@@ -215,6 +215,7 @@
 };
 
 const moveOneofInAllof = (parentSchema) => {
+  parentSchema.additionalProperties = true;
 	parentSchema.allOf.push(getOneOfSubSchema(parentSchema.oneOf, { oneOf_meta: parentSchema.oneOf_meta }));
 
 	delete parentSchema.oneOf;
@@ -225,15 +226,9 @@
 
 const getChoice = (data, parentSchema) => {
 	if (parentSchema.oneOf) {
-<<<<<<< HEAD
 		if (!parentSchema.allOf) {
-			parentSchema = getAllOf(data, parentSchema);
-		}
-=======
-		parentSchema = getAllOf(data, parentSchema);
-		parentSchema.additionalProperties = true;
-		parentSchema.allOf.push(getOneOfSubSchema(parentSchema.oneOf, { oneOf_meta: parentSchema.oneOf_meta }));
->>>>>>> 3010558d
+      parentSchema = getAllOf(data, parentSchema);
+		}
 
 		parentSchema = moveOneofInAllof(parentSchema);
 	} else {
