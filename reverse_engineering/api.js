'use strict'

const fs = require('fs');
const path = require('path');
const _ = require('lodash');
const avro = require('avsc');
const snappy = require('snappyjs');
const DEFAULT_FIELD_NAME = 'New_field';
let stateExtension = null;

const ADDITIONAL_PROPS = ['name', 'arrayItemName', 'doc', 'order', 'aliases', 'symbols', 'namespace', 'size', 'default'];

module.exports = {
	reFromFile(data, logger, callback) {
		handleFileData(data.filePath)
			.then(fileData => {
				return parseData(fileData);
			})
			.then(schema => {
				const jsonSchema = convertToJsonSchema(schema);
				try {
					const namespace = jsonSchema.namespace;
					jsonSchema.title = jsonSchema.name;
					delete jsonSchema.namespace;
					delete jsonSchema.name;
					const strJsonSchema = JSON.stringify(jsonSchema, null, 4);
					return callback(null, { jsonSchema: strJsonSchema, extension: stateExtension, containerName: namespace });
				} catch (err) {
					logger.log('error', { message: err.message, stack: err.stack }, 'Parsing Avro Schema Error');
					return callback(handleErrorObject(err))
				}
			})
			.catch(err => {
				logger.log('error', { message: err.message, stack: err.stack }, 'Avro Reverse-Engineering Error');
				callback(err)
			});
	}
};

const getFileExt = (filePath) => {
	return path.extname(filePath);
};

const handleFileData = (filePath) => {
	return new Promise((resolve, reject) => {
		const extension = getFileExt(filePath);
		stateExtension = extension;
		const respond = (err, content) => {
			if(err) {
				reject(handleErrorObject(err));
			} else {
				resolve(content);
			}
		};

		if (extension === '.avro') {
			readAvroData(filePath, respond);
		} else if (extension === '.avsc') {
			fs.readFile(filePath, 'utf-8', respond);
		} else {
			const error = new Error(`The file ${filePath} is not recognized as Avro Schema or Data.`)
			respond(error);
		}
	});
};

const readAvroData = (filePath, cb) => {
	const codecs = {
		snappy: function (buf, cb) {
			const uncompressed = snappy.uncompress(buf.slice(0, buf.length - 4));
			return cb(uncompressed);
		},
		null: function (buf, cb) { cb(null, buf); }
	};


	avro.createFileDecoder(filePath, { codecs })
		.on('metadata', (type, codecs, header) => {
			try {
				const schema = JSON.stringify(type);
				return cb(null, schema);
			} catch (error) {
				return cb(handleErrorObject(error));
			}
		})
		.on('error', cb);
};


const parseData = (fileData) => {
	return new Promise((resolve, reject) => {
		try {
			resolve(JSON.parse(fileData));
		} catch(err) {
			reject(handleErrorObject(err));
		}
	});
};

const convertToJsonSchema = (data) => {
	let jsonSchema = {};
	handleRecursiveSchema(data, jsonSchema);
	jsonSchema.type = 'object';
	jsonSchema.$schema = 'http://json-schema.org/draft-04/schema#';
	return jsonSchema;
};

const handleRecursiveSchema = (data, schema, parentSchema = {}) => {
	for (let prop in data) {
		switch(prop) {
			case 'type':
				handleType(data, schema, parentSchema);
				break;
			case 'fields':
				handleFields(data, prop, schema);
				break;
			case 'items':
				handleItems(data, prop, schema);
				break;
			default:
				handleOtherProps(data, prop, schema);
		}
	}
	return;
};


const handleType = (data, schema, parentSchema) => {
	if (Array.isArray(data.type)) {
		schema = handleMultipleTypes(data, schema, parentSchema);
	} else if (typeof data.type === 'object') {
		handleRecursiveSchema(data.type, schema);
	} else {
		schema = getType(schema, data, data.type);
	}
};


const handleMultipleTypes = (data, schema, parentSchema) => {
	const hasComplexType = data.type.some(isComplexType);

	if (hasComplexType) {
		parentSchema = getChoice(data, parentSchema);
		parentSchema = removeChangedField(parentSchema, data.name);
	} else {
		const typeObjects = data.type.map(type => getType({}, data, type));
		schema = Object.assign(schema, ...typeObjects);
		schema.type = typeObjects.map(item => item.type);
	}
};

const isComplexType = (type) => {
	if (typeof type === 'string') {
		return false;
	}

	const isNumber = [
		'int',
		'long',
		'float',
		'double',
	].includes(type.type);

	if (isNumber) {
		return false;
	} else {
		return true;
	}
};

const removeChangedField = (parentSchema, name) => {
	if (parentSchema.properties) {
		delete parentSchema.properties[name];
	} else if (parentSchema.items) {
		// delete multiple array item
	}
	return parentSchema;
};

const getType = (schema, field, type) => {
	if (Object(type) === type) {
		return Object.assign({}, schema, type, getType(schema, field, type.type));
	}

	switch(type) {
		case 'string':
		case 'bytes':
		case 'boolean':
		case 'null':
		case 'record':
		case 'array':
		case 'enum':
		case 'fixed':
			return Object.assign(schema, { type });
		case 'int':
		case 'long':
		case 'float':
		case 'double':
			return Object.assign(schema, {
				type: 'number',
				mode: type
			});
		case 'map':
			return Object.assign(schema, {
				type,
				subtype: `map<${field.values}>`
			});
		default:
			return Object.assign(schema, { type: 'string' });
	}
};

const getChoice = (data, parentSchema) => {
	if (parentSchema.oneOf) {
		parentSchema = getAllOf(data, parentSchema);
<<<<<<< HEAD
=======
		parentSchema.additionalProperties = true;
>>>>>>> e99c79eb
		parentSchema.allOf.push(getOneOfSubSchema(parentSchema.oneOf, { oneOf_meta: parentSchema.oneOf_meta }));

		delete parentSchema.oneOf;
		delete parentSchema.oneOf_meta;
	} else {
		parentSchema.oneOf = [];

		data.type.forEach(item => {
			let name = data.name || DEFAULT_FIELD_NAME;

			const subField = getSubField(item);
			const subFieldSchema = {};
			handleRecursiveSchema(subField, subFieldSchema);

			if (data.doc) {
				subFieldSchema.doc = data.doc;
			}

			parentSchema.oneOf.push(getCommonSubSchema(subFieldSchema, name, item.name));

			if (!parentSchema.oneOf_meta) {
				parentSchema.oneOf_meta = { name: name };
			}
		});
	}

	return parentSchema;
};

const getAllOf = (data, parentSchema) => {
	parentSchema.allOf = [];
	const oneOf = [];

	data.type.forEach(item => {
		const name = data.name || DEFAULT_FIELD_NAME;
		const subField = getSubField(item);
		const subFieldSchema = {};

		handleRecursiveSchema(subField, subFieldSchema);
		oneOf.push(getCommonSubSchema(subFieldSchema, name));

	});

	parentSchema.allOf.push(getOneOfSubSchema(oneOf, { oneOf_meta: { name: data.name } }));

	return parentSchema;
}

const getSubSchema = (data) => {
	return Object.assign({
		type: 'object'
	}, data);
}

const getOneOfSubSchema = (subSchemas, subSchemasMeta) => {
	const subSchemaProperties = subSchemasMeta ? Object.assign({ oneOf: subSchemas }, subSchemasMeta) : { oneOf: subSchemas };
	return getSubSchema(subSchemaProperties);
}

const getCommonSubSchema = (properties, fieldName, itemName) => {
	const name = itemName ? itemName : fieldName;

	return getSubSchema({
		properties: {
			[name]: properties
		}
	});
}

const getSubField = (item) => {
	const field = (typeof item === 'object') ? item : { type: item };
	return field;
};

const handleFields = (data, prop, schema) => {
	schema.properties = {};
	data[prop].forEach(element => {
		const name = element.name || DEFAULT_FIELD_NAME;
		schema.properties[name] = {};
		handleRecursiveSchema(element, schema.properties[name], schema);
	});
};

const handleItems = (data, prop, schema) => {
	const items = data[prop];

	if (typeof items === 'object') {
		schema.items = {};
		items.arrayItemName = items.name;
		delete items.name;
		handleRecursiveSchema(items, schema.items, schema);
	} else {
		schema.items = {
			type: items
		};
	}
};

const handleOtherProps = (data, prop, schema) => {
	if (ADDITIONAL_PROPS.includes(prop)) {
		schema[prop] = data[prop];
	}
	return;
};

const handleErrorObject = (error) => {
	let plainObject = {};
	Object.getOwnPropertyNames(error).forEach(function (key) {
		plainObject[key] = error[key];
	});
	return plainObject;
};<|MERGE_RESOLUTION|>--- conflicted
+++ resolved
@@ -213,10 +213,8 @@
 const getChoice = (data, parentSchema) => {
 	if (parentSchema.oneOf) {
 		parentSchema = getAllOf(data, parentSchema);
-<<<<<<< HEAD
-=======
+
 		parentSchema.additionalProperties = true;
->>>>>>> e99c79eb
 		parentSchema.allOf.push(getOneOfSubSchema(parentSchema.oneOf, { oneOf_meta: parentSchema.oneOf_meta }));
 
 		delete parentSchema.oneOf;
