'use strict'

const fs = require('fs');
const path = require('path');
const _ = require('lodash');
const avro = require('avsc');
const snappy = require('snappyjs');
const DEFAULT_FIELD_NAME = 'New_field';
let stateExtension = null;

const ADDITIONAL_PROPS = ['name', 'arrayItemName', 'doc', 'order', 'aliases', 'symbols', 'namespace', 'size', 'default'];

module.exports = {
	reFromFile(data, logger, callback) {
		handleFileData(data.filePath)
			.then(fileData => {
				return parseData(fileData);
			})
			.then(schema => {
				const jsonSchema = convertToJsonSchema(schema);
				try {
					const namespace = jsonSchema.namespace;
					jsonSchema.title = jsonSchema.name;
					delete jsonSchema.namespace;
					delete jsonSchema.name;
					const strJsonSchema = JSON.stringify(jsonSchema, null, 4);
					return callback(null, { jsonSchema: strJsonSchema, extension: stateExtension, containerName: namespace });
				} catch (err) {
					logger.log('error', { message: err.message, stack: err.stack }, 'Parsing Avro Schema Error');
					return callback(handleErrorObject(err))
				}
			})
			.catch(err => {
				logger.log('error', { message: err.message, stack: err.stack }, 'Avro Reverse-Engineering Error');
				callback(err)
			});
	}
};

const getFileExt = (filePath) => {
	return path.extname(filePath);
};

const handleFileData = (filePath) => {
	return new Promise((resolve, reject) => {
		const extension = getFileExt(filePath);
		stateExtension = extension;
		const respond = (err, content) => {
			if(err) {
				reject(handleErrorObject(err));
			} else {
				resolve(content);
			}
		};

		if (extension === '.avro') {
			readAvroData(filePath, respond);
		} else if (extension === '.avsc') {
			fs.readFile(filePath, 'utf-8', respond);
		} else {
			const error = new Error(`The file ${filePath} is not recognized as Avro Schema or Data.`)
			respond(error);
		}
	});
};

const readAvroData = (filePath, cb) => {
	const codecs = {
		snappy: function (buf, cb) {
			const uncompressed = snappy.uncompress(buf.slice(0, buf.length - 4));
			return cb(uncompressed);
		},
		null: function (buf, cb) { cb(null, buf); }
	};


	avro.createFileDecoder(filePath, { codecs })
		.on('metadata', (type, codecs, header) => {
			try {
				const schema = JSON.stringify(type);
				return cb(null, schema);
			} catch (error) {
				return cb(handleErrorObject(error));
			}
		})
		.on('error', cb);
};


const parseData = (fileData) => {
	return new Promise((resolve, reject) => {
		try {
			resolve(JSON.parse(fileData));
		} catch(err) {
			reject(handleErrorObject(err));
		}
	});
};

const convertToJsonSchema = (data) => {
	let jsonSchema = {};
	handleRecursiveSchema(data, jsonSchema);
	jsonSchema.type = 'object';
	jsonSchema.$schema = 'http://json-schema.org/draft-04/schema#';
	return jsonSchema;
};

const handleRecursiveSchema = (data, schema, parentSchema = {}) => {
	for (let prop in data) {
		switch(prop) {
			case 'type':
				handleType(data, schema, parentSchema);
				break;
			case 'fields':
				handleFields(data, prop, schema);
				break;
			case 'items':
				handleItems(data, prop, schema);
				break;
			default:
				handleOtherProps(data, prop, schema);
		}
	}
	return;
};


const handleType = (data, schema, parentSchema) => {
	if (Array.isArray(data.type)) {
		schema = handleMultipleTypes(data, schema, parentSchema);
	} else if (typeof data.type === 'object') {
		if (data.type.name) {		
			schema.typeName = data.type.name;		
		}		
			
		handleRecursiveSchema(data.type, schema);
	} else {
		schema = getType(schema, data, data.type);
	}
};


const handleMultipleTypes = (data, schema, parentSchema) => {
	const hasComplexType = data.type.some(isComplexType);

	if (hasComplexType) {
		parentSchema = getChoice(data, parentSchema);
		parentSchema = removeChangedField(parentSchema, data.name);
	} else {
		const typeObjects = data.type.map(type => getType({}, data, type));
		schema = Object.assign(schema, ...typeObjects);
		schema.type = typeObjects.map(item => item.type);
	}
};

const isComplexType = (type) => {
	if (typeof type === 'string') {
		return false;
	}

	const isNumber = [
		'int',
		'long',
		'float',
		'double',
	].includes(type.type);

	if (isNumber) {
		return false;
	} else {
		return true;
	}
};

const removeChangedField = (parentSchema, name) => {
	if (parentSchema.properties) {
		delete parentSchema.properties[name];
	} else if (parentSchema.items) {
		// delete multiple array item
	}
	return parentSchema;
};

const getType = (schema, field, type) => {
	if (Object(type) === type) {
		return Object.assign({}, schema, type, getType(schema, field, type.type));
	}

	switch(type) {
		case 'string':
		case 'bytes':
		case 'boolean':
		case 'null':
		case 'record':
		case 'array':
		case 'enum':
		case 'fixed':
			return Object.assign(schema, { type });
		case 'int':
		case 'long':
		case 'float':
		case 'double':
			return Object.assign(schema, {
				type: 'number',
				mode: type
			});
		case 'map':
			return Object.assign(schema, {
				type,
				subtype: `map<${field.values}>`
			});
		default:
			return Object.assign(schema, { type: 'string' });
	}
};

const moveOneofInAllof = (parentSchema) => {
  parentSchema.additionalProperties = true;
	parentSchema.allOf.push(getOneOfSubSchema(parentSchema.oneOf, { oneOf_meta: parentSchema.oneOf_meta }));

	delete parentSchema.oneOf;
	delete parentSchema.oneOf_meta;
	
	return parentSchema;
}

const getChoice = (data, parentSchema) => {
	const oneOfItem = getOneOf(data);
	
	if (parentSchema.oneOf) {
<<<<<<< HEAD
		if (!parentSchema.allOf) {
			parentSchema = getAllOf(data, parentSchema);
		}

		parentSchema = moveOneofInAllof(parentSchema);
	} else {
		parentSchema.oneOf = [];

		data.type.forEach(item => {
			let name = data.name || DEFAULT_FIELD_NAME;

			const subField = getSubField(item);
			const subFieldSchema = {};
			handleRecursiveSchema(subField, subFieldSchema);

			if (data.doc) {
				subFieldSchema.doc = data.doc;
			}

			parentSchema.oneOf.push(getCommonSubSchema(subFieldSchema, name, item.name));

			if (!parentSchema.oneOf_meta) {
				parentSchema.oneOf_meta = { name: name };
			}
		});

		if (parentSchema.allOf) {
			parentSchema = moveOneofInAllof(parentSchema);
		}
=======
		const allOfItem = parentSchema.allOf || [];

		parentSchema.additionalProperties = true;
		parentSchema.allOf = addOneOfToAllOf(allOfItem, parentSchema);
		parentSchema.allOf = addOneOfToAllOf(parentSchema.allOf, oneOfItem);

		delete parentSchema.oneOf;
		delete parentSchema.oneOf_meta;
	} else if (parentSchema.allOf) {
		parentSchema.allOf = addOneOfToAllOf(parentSchema.allOf, oneOfItem);
	} else {
		parentSchema.oneOf_meta = oneOfItem.oneOf_meta;
		parentSchema.oneOf = oneOfItem.oneOf;
>>>>>>> 1c682259
	}

	return parentSchema;
};

const getOneOf = (data) => {
	const oneOf = data.type.map(item => {
		let name = data.name || DEFAULT_FIELD_NAME;

		const subField = getSubField(item);
		const subFieldSchema = {};
		handleRecursiveSchema(subField, subFieldSchema);

		if (data.doc) {
			subFieldSchema.doc = data.doc;
		}

		return getCommonSubSchema(subFieldSchema, name, item.name);
	});
	const oneOf_meta = {
		name: data.name
	};

	return {
		oneOf,
		oneOf_meta
	};
};

const addOneOfToAllOf = (allOf, { oneOf, oneOf_meta }) => {
	const subSchema = getOneOfSubSchema(oneOf, { oneOf_meta });
	
	return [
		...allOf,
		subSchema
	];
};

const getSubSchema = (data) => {
	return Object.assign({
		type: 'object'
	}, data);
}

const getOneOfSubSchema = (subSchemas, subSchemasMeta) => {
	const subSchemaProperties = subSchemasMeta ? Object.assign({ oneOf: subSchemas }, subSchemasMeta) : { oneOf: subSchemas };
	return getSubSchema(subSchemaProperties);
}

const getCommonSubSchema = (properties, fieldName, itemName) => {
	const name = itemName ? itemName : fieldName;

	return getSubSchema({
		properties: {
			[name]: properties
		}
	});
}

const getSubField = (item) => {
	const field = (typeof item === 'object') ? item : { type: item };
	return field;
};

const handleFields = (data, prop, schema) => {
	schema.properties = {};
	data[prop].forEach(element => {
		const name = element.name || DEFAULT_FIELD_NAME;
		schema.properties[name] = {};
		handleRecursiveSchema(element, schema.properties[name], schema);
	});
};

const handleItems = (data, prop, schema) => {
	const items = data[prop];

	if (typeof items === 'object') {
		schema.items = {};
		handleRecursiveSchema(items, schema.items, schema);
	} else {
		schema.items = {
			type: items
		};
	}
};

const handleOtherProps = (data, prop, schema) => {
	if (ADDITIONAL_PROPS.includes(prop)) {
		schema[prop] = data[prop];
	}
	return;
};

const handleErrorObject = (error) => {
	let plainObject = {};
	Object.getOwnPropertyNames(error).forEach(function (key) {
		plainObject[key] = error[key];
	});
	return plainObject;
};<|MERGE_RESOLUTION|>--- conflicted
+++ resolved
@@ -228,37 +228,6 @@
 	const oneOfItem = getOneOf(data);
 	
 	if (parentSchema.oneOf) {
-<<<<<<< HEAD
-		if (!parentSchema.allOf) {
-			parentSchema = getAllOf(data, parentSchema);
-		}
-
-		parentSchema = moveOneofInAllof(parentSchema);
-	} else {
-		parentSchema.oneOf = [];
-
-		data.type.forEach(item => {
-			let name = data.name || DEFAULT_FIELD_NAME;
-
-			const subField = getSubField(item);
-			const subFieldSchema = {};
-			handleRecursiveSchema(subField, subFieldSchema);
-
-			if (data.doc) {
-				subFieldSchema.doc = data.doc;
-			}
-
-			parentSchema.oneOf.push(getCommonSubSchema(subFieldSchema, name, item.name));
-
-			if (!parentSchema.oneOf_meta) {
-				parentSchema.oneOf_meta = { name: name };
-			}
-		});
-
-		if (parentSchema.allOf) {
-			parentSchema = moveOneofInAllof(parentSchema);
-		}
-=======
 		const allOfItem = parentSchema.allOf || [];
 
 		parentSchema.additionalProperties = true;
@@ -272,7 +241,6 @@
 	} else {
 		parentSchema.oneOf_meta = oneOfItem.oneOf_meta;
 		parentSchema.oneOf = oneOfItem.oneOf;
->>>>>>> 1c682259
 	}
 
 	return parentSchema;
