--- conflicted
+++ resolved
@@ -234,14 +234,8 @@
 	}
 	
 	const isTypeNull = data.type[0] === 'null';
-<<<<<<< HEAD
-	const defaultNull = data.default === null;
-	
-	return isTypeNull && defaultNull;
-=======
 	
 	return isTypeNull;
->>>>>>> 8cbb8b0e
 };
 
 const isComplexType = (type) => {
