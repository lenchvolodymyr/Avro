{
    "name": "Avro",
    "version": "0.1.3",
    "versionDate": "2018-11-06",
    "author": "hackolade",
    "engines": {
        "hackolade": "2.4.5",
        "hackoladePlugin": "1.0.0"
    },
    "contributes": {
        "target": {
            "applicationTarget": "Avro",
            "title": "Apache Avro Schema",
            "versions": []
        },
        "features": {
			"enableForwardEngineering": true,
			"disableReverseEngineering": false,
            "enableJsonType": false,
<<<<<<< HEAD
            "enableArrayItemName": true
=======
            "enableChoiceName": true
>>>>>>> 7e70abb8
        }
    },
    "description": "Hackolade plugin for Apache Avro Schema",
    "disabled": false
}<|MERGE_RESOLUTION|>--- conflicted
+++ resolved
@@ -17,11 +17,8 @@
 			"enableForwardEngineering": true,
 			"disableReverseEngineering": false,
             "enableJsonType": false,
-<<<<<<< HEAD
-            "enableArrayItemName": true
-=======
+            "enableArrayItemName": true,
             "enableChoiceName": true
->>>>>>> 7e70abb8
         }
     },
     "description": "Hackolade plugin for Apache Avro Schema",
